--- conflicted
+++ resolved
@@ -890,12 +890,9 @@
                 || (tableColumn.enum && columnMetadata.enum && !OrmUtils.isArraysEqual(tableColumn.enum, columnMetadata.enum.map(val => val + ""))) // enums in postgres are always strings
                 || tableColumn.isGenerated !== columnMetadata.isGenerated
                 || (tableColumn.spatialFeatureType || "").toLowerCase() !== (columnMetadata.spatialFeatureType || "").toLowerCase()
-<<<<<<< HEAD
                 || tableColumn.srid !== columnMetadata.srid
                 || tableColumn.generatedType !== columnMetadata.generatedType
                 || (tableColumn.asExpression || "").trim() !== (columnMetadata.asExpression || "").trim();
-=======
-                || tableColumn.srid !== columnMetadata.srid;
 
             // DEBUG SECTION
             // if (isColumnChanged) {
@@ -921,7 +918,6 @@
             // }
 
             return isColumnChanged
->>>>>>> 0595d232
         });
     }
 
