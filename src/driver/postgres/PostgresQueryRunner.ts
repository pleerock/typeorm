import {QueryRunner} from "../../query-runner/QueryRunner";
import {ObjectLiteral} from "../../common/ObjectLiteral";
import {TransactionAlreadyStartedError} from "../../error/TransactionAlreadyStartedError";
import {TransactionNotStartedError} from "../../error/TransactionNotStartedError";
import {ColumnSchema} from "../../schema-builder/schema/ColumnSchema";
import {ColumnMetadata} from "../../metadata/ColumnMetadata";
import {TableSchema} from "../../schema-builder/schema/TableSchema";
import {IndexSchema} from "../../schema-builder/schema/IndexSchema";
import {ForeignKeySchema} from "../../schema-builder/schema/ForeignKeySchema";
import {PrimaryKeySchema} from "../../schema-builder/schema/PrimaryKeySchema";
import {QueryRunnerAlreadyReleasedError} from "../../error/QueryRunnerAlreadyReleasedError";
import {PostgresDriver} from "./PostgresDriver";
import {EntityManager} from "../../entity-manager/EntityManager";
import {Connection} from "../../connection/Connection";
import {ReadStream} from "fs";

/**
 * Runs queries on a single postgres database connection.
 */
export class PostgresQueryRunner implements QueryRunner {

    // -------------------------------------------------------------------------
    // Public Implemented Properties
    // -------------------------------------------------------------------------

    /**
     * Database driver used by connection.
     */
    driver: PostgresDriver;

    /**
     * Connection used by this query runner.
     */
    connection: Connection;

    /**
     * Indicates if connection for this query runner is released.
     * Once its released, query runner cannot run queries anymore.
     */
    isReleased = false;

    /**
     * Indicates if transaction is in progress.
     */
    isTransactionActive = false;

    // -------------------------------------------------------------------------
    // Protected Properties
    // -------------------------------------------------------------------------

    /**
     * Real database connection from a connection pool used to perform queries.
     */
    protected databaseConnection: any;

    /**
     * Promise used to obtain a database connection for a first time.
     */
    protected databaseConnectionPromise: Promise<any>;

    /**
     * Special callback provided by a driver used to release a created connection.
     */
    protected releaseCallback: Function;

    /**
     * Indicates if special query runner mode in which sql queries won't be executed is enabled.
     */
    protected sqlMemoryMode: boolean = false;

    /**
     * Sql-s stored if "sql in memory" mode is enabled.
     */
    protected sqlsInMemory: string[] = [];

    // -------------------------------------------------------------------------
    // Constructor
    // -------------------------------------------------------------------------

    constructor(driver: PostgresDriver) {
        this.driver = driver;
        this.connection = driver.connection;
    }

    // -------------------------------------------------------------------------
    // Public Methods
    // -------------------------------------------------------------------------

    /**
     * Creates/uses database connection from the connection pool to perform further operations.
     * Returns obtained database connection.
     */
    connect(): Promise<any> {
        if (this.databaseConnection)
            return Promise.resolve(this.databaseConnection);

        if (this.databaseConnectionPromise)
            return this.databaseConnectionPromise;

        this.databaseConnectionPromise = new Promise((ok, fail) => {
            this.driver.pool.connect((err: any, connection: any, release: Function) => {
                if (err) return fail(err);

                this.driver.connectedQueryRunners.push(this);
                this.databaseConnection = connection;
                this.releaseCallback = release;

                connection.query(`SET search_path TO '${this.schemaName}', 'public';`, (err: any) => {
                    if (err) {
                        this.driver.connection.logger.logFailedQuery(`SET search_path TO '${this.schemaName}', 'public';`, [], this);
                        this.driver.connection.logger.logQueryError(err, this);
                        fail(err);
                    } else {
                        ok(connection);
                    }
                });

            });
        });

        return this.databaseConnectionPromise;
    }

    /**
     * Releases used database connection.
     * You cannot use query runner methods once its released.
     */
    release(): Promise<void> {
        this.isReleased = true;
        if (this.releaseCallback)
            this.releaseCallback();

        const index = this.driver.connectedQueryRunners.indexOf(this);
        if (index !== -1) this.driver.connectedQueryRunners.splice(index);

        return Promise.resolve();
    }

    /**
     * Starts transaction.
     */
    async startTransaction(): Promise<void> {
        if (this.isTransactionActive)
            throw new TransactionAlreadyStartedError();

        this.isTransactionActive = true;
        await this.query("START TRANSACTION");
    }

    /**
     * Commits transaction.
     * Error will be thrown if transaction was not started.
     */
    async commitTransaction(): Promise<void> {
        if (!this.isTransactionActive)
            throw new TransactionNotStartedError();

        await this.query("COMMIT");
        this.isTransactionActive = false;
    }

    /**
     * Rollbacks transaction.
     * Error will be thrown if transaction was not started.
     */
    async rollbackTransaction(): Promise<void> {
        if (!this.isTransactionActive)
            throw new TransactionNotStartedError();

        await this.query("ROLLBACK");
        this.isTransactionActive = false;
    }

    /**
     * Executes a given SQL query.
     */
    query(query: string, parameters?: any[]): Promise<any> {
        if (this.isReleased)
            throw new QueryRunnerAlreadyReleasedError();

        // console.log("query: ", query);
        // console.log("parameters: ", parameters);
        return new Promise<any[]>(async (ok, fail) => {
            const databaseConnection = await this.connect();
            this.driver.connection.logger.logQuery(query, parameters, this);
            databaseConnection.query(query, parameters, (err: any, result: any) => {
                if (err) {
                    this.driver.connection.logger.logFailedQuery(query, parameters, this);
                    this.driver.connection.logger.logQueryError(err, this);
                    fail(err);
                } else {
                    ok(result.rows);
                }
            });
        });
    }

    /**
     * Returns raw data stream.
     */
    stream(query: string, parameters?: any[], onEnd?: Function, onError?: Function): Promise<ReadStream> {
        const QueryStream = this.driver.loadStreamDependency();
        if (this.isReleased)
            throw new QueryRunnerAlreadyReleasedError();

        return new Promise(async (ok, fail) => {
            const databaseConnection = await this.connect();
            this.driver.connection.logger.logQuery(query, parameters, this);
            const stream = databaseConnection.query(new QueryStream(query, parameters));
            if (onEnd) stream.on("end", onEnd);
            if (onError) stream.on("error", onError);
            ok(stream);
        });
    }

    /**
     * Insert a new row with given values into the given table.
     * Returns value of the generated column if given and generate column exist in the table.
     */
    async insert(tableName: string, keyValues: ObjectLiteral, generatedColumn?: ColumnMetadata): Promise<any> {
        const keys = Object.keys(keyValues);
        const columns = keys.map(key => `"${key}"`).join(", ");
        const values = keys.map((key, index) => "$" + (index + 1)).join(",");
        const sql = columns.length > 0
            ? `INSERT INTO "${tableName}"(${columns}) VALUES (${values}) ${ generatedColumn ? ` RETURNING "${generatedColumn.databaseName}"` : "" }`
            : `INSERT INTO "${tableName}" DEFAULT VALUES ${ generatedColumn ? ` RETURNING "${generatedColumn.databaseName}"` : "" }`;
        const parameters = keys.map(key => keyValues[key]);
        const result: ObjectLiteral[] = await this.query(sql, parameters);
        if (generatedColumn)
            return result[0][generatedColumn.databaseName];

        return result;
    }

    /**
     * Updates rows that match given conditions in the given table.
     */
    async update(tableName: string, valuesMap: ObjectLiteral, conditions: ObjectLiteral): Promise<void> {
        const updateValues = this.parametrize(valuesMap).join(", ");
        const conditionString = this.parametrize(conditions, Object.keys(valuesMap).length).join(" AND ");
        const query = `UPDATE "${tableName}" SET ${updateValues} ${conditionString ? (" WHERE " + conditionString) : ""}`;
        const updateParams = Object.keys(valuesMap).map(key => valuesMap[key]);
        const conditionParams = Object.keys(conditions).map(key => conditions[key]);
        const allParameters = updateParams.concat(conditionParams);
        await this.query(query, allParameters);
    }

    /**
     * Deletes from the given table by a given conditions.
     */
    async delete(tableName: string, conditions: ObjectLiteral|string, maybeParameters?: any[]): Promise<void> {
        const conditionString = typeof conditions === "string" ? conditions : this.parametrize(conditions).join(" AND ");
        const parameters = conditions instanceof Object ? Object.keys(conditions).map(key => (conditions as ObjectLiteral)[key]) : maybeParameters;

        const sql = `DELETE FROM "${tableName}" WHERE ${conditionString}`;
        await this.query(sql, parameters);
    }

    /**
     * Inserts rows into closure table.
     */
    async insertIntoClosureTable(tableName: string, newEntityId: any, parentId: any, hasLevel: boolean): Promise<number> {
        let sql = "";
        if (hasLevel) {
            sql = `INSERT INTO "${tableName}"("ancestor", "descendant", "level") ` +
                `SELECT "ancestor", ${newEntityId}, "level" + 1 FROM "${tableName}" WHERE "descendant" = ${parentId} ` +
                `UNION ALL SELECT ${newEntityId}, ${newEntityId}, 1`;
        } else {
            sql = `INSERT INTO "${tableName}"("ancestor", "descendant") ` +
                `SELECT "ancestor", ${newEntityId} FROM "${tableName}" WHERE "descendant" = ${parentId} ` +
                `UNION ALL SELECT ${newEntityId}, ${newEntityId}`;
        }
        await this.query(sql);
        const results: ObjectLiteral[] = await this.query(`SELECT MAX(level) as level FROM ${tableName} WHERE descendant = ${parentId}`);
        return results && results[0] && results[0]["level"] ? parseInt(results[0]["level"]) + 1 : 1;
    }

    /**
     * Loads given table's data from the database.
     */
    async loadTableSchema(tableName: string): Promise<TableSchema|undefined> {
        const tableSchemas = await this.loadTableSchemas([tableName]);
        return tableSchemas.length > 0 ? tableSchemas[0] : undefined;
    }

    /**
     * Loads all tables (with given names) from the database and creates a TableSchema from them.
     */
    async loadTableSchemas(tableNames: string[]): Promise<TableSchema[]> {
        // if no tables given then no need to proceed
        if (!tableNames || !tableNames.length)
            return [];

        // load tables, columns, indices and foreign keys
        const tableNamesString = tableNames.map(name => "'" + name + "'").join(", ");
        const tablesSql      = `SELECT * FROM information_schema.tables WHERE table_catalog = '${this.dbName}' AND table_schema = '${this.schemaName}' AND table_name IN (${tableNamesString})`;
        const columnsSql     = `SELECT * FROM information_schema.columns WHERE table_catalog = '${this.dbName}' AND table_schema = '${this.schemaName}'`;
        const indicesSql     = `SELECT t.relname AS table_name, i.relname AS index_name, a.attname AS column_name  FROM pg_class t, pg_class i, pg_index ix, pg_attribute a, pg_namespace ns
WHERE t.oid = ix.indrelid AND i.oid = ix.indexrelid AND a.attrelid = t.oid
AND a.attnum = ANY(ix.indkey) AND t.relkind = 'r' AND t.relname IN (${tableNamesString}) AND t.relnamespace = ns.OID AND ns.nspname ='${this.schemaName}' ORDER BY t.relname, i.relname`;
        const foreignKeysSql = `SELECT table_name, constraint_name FROM information_schema.table_constraints WHERE table_catalog = '${this.dbName}' AND table_schema = '${this.schemaName}' AND constraint_type = 'FOREIGN KEY'`;
        const uniqueKeysSql  = `SELECT * FROM information_schema.table_constraints WHERE table_catalog = '${this.dbName}' AND table_schema = '${this.schemaName}' AND constraint_type = 'UNIQUE'`;
        const primaryKeysSql = `SELECT c.column_name, tc.table_name, tc.constraint_name FROM information_schema.table_constraints tc
JOIN information_schema.constraint_column_usage AS ccu USING (constraint_schema, constraint_name)
JOIN information_schema.columns AS c ON c.table_schema = tc.constraint_schema AND tc.table_name = c.table_name AND ccu.column_name = c.column_name
where constraint_type = 'PRIMARY KEY' AND c.table_schema = '${this.schemaName}' and tc.table_catalog = '${this.dbName}'`;
        const [dbTables, dbColumns, dbIndices, dbForeignKeys, dbUniqueKeys, primaryKeys]: ObjectLiteral[][] = await Promise.all([
            this.query(tablesSql),
            this.query(columnsSql),
            this.query(indicesSql),
            this.query(foreignKeysSql),
            this.query(uniqueKeysSql),
            this.query(primaryKeysSql),
        ]);

        // if tables were not found in the db, no need to proceed
        if (!dbTables.length)
            return [];

        // create table schemas for loaded tables
        return dbTables.map(dbTable => {
            const tableSchema = new TableSchema(dbTable["table_name"]);

            // create column schemas from the loaded columns
            tableSchema.columns = dbColumns
                .filter(dbColumn => dbColumn["table_name"] === tableSchema.name)
                .map(dbColumn => {
                    const isGenerated = dbColumn["column_default"] === `nextval('${dbColumn["table_name"]}_id_seq'::regclass)`
                        || dbColumn["column_default"] === `nextval('"${dbColumn["table_name"]}_id_seq"'::regclass)` 
                        || /^uuid\_generate\_v\d\(\)/.test(dbColumn["column_default"]);

                    const columnSchema = new ColumnSchema();
                    columnSchema.name = dbColumn["column_name"];
                    columnSchema.type = dbColumn["data_type"].toLowerCase();
                    columnSchema.length = dbColumn["character_maximum_length"];
                    columnSchema.precision = dbColumn["numeric_precision"];
                    columnSchema.scale = dbColumn["numeric_scale"];
                    columnSchema.default = dbColumn["column_default"] !== null && dbColumn["column_default"] !== undefined ? dbColumn["column_default"].replace(/::character varying/, "") : undefined;
                    columnSchema.isNullable = dbColumn["is_nullable"] === "YES";
                    // columnSchema.isPrimary = dbColumn["column_key"].indexOf("PRI") !== -1;
                    columnSchema.isGenerated = isGenerated;
                    columnSchema.comment = ""; // dbColumn["COLUMN_COMMENT"];
                    columnSchema.isUnique = !!dbUniqueKeys.find(key => key["constraint_name"] ===  `uk_${dbColumn["table_name"]}_${dbColumn["column_name"]}`);
                    if (columnSchema.type === "array") {
                        columnSchema.isArray = true;
                        const type = dbColumn["udt_name"].substring(1);
                        columnSchema.type = this.connection.driver.normalizeType({type: type});
                    }
                    return columnSchema;
                });

            // create primary key schema
            tableSchema.primaryKeys = primaryKeys
                .filter(primaryKey => primaryKey["table_name"] === tableSchema.name)
                .map(primaryKey => new PrimaryKeySchema(primaryKey["constraint_name"], primaryKey["column_name"]));

            // create foreign key schemas from the loaded indices
            tableSchema.foreignKeys = dbForeignKeys
                .filter(dbForeignKey => dbForeignKey["table_name"] === tableSchema.name)
                .map(dbForeignKey => new ForeignKeySchema(dbForeignKey["constraint_name"], [], [], "", "")); // todo: fix missing params

            // create unique key schemas from the loaded indices
            /*tableSchema.uniqueKeys = dbUniqueKeys
                .filter(dbUniqueKey => dbUniqueKey["table_name"] === tableSchema.name)
                .map(dbUniqueKey => {
                    return new UniqueKeySchema(dbUniqueKey["TABLE_NAME"], dbUniqueKey["CONSTRAINT_NAME"], [/!* todo *!/]);
                });*/

            // create index schemas from the loaded indices
            tableSchema.indices = dbIndices
                .filter(dbIndex => {
                    return dbIndex["table_name"] === tableSchema.name &&
                        (!tableSchema.foreignKeys.find(foreignKey => foreignKey.name === dbIndex["index_name"])) &&
                        (!tableSchema.primaryKeys.find(primaryKey => primaryKey.name === dbIndex["index_name"])) &&
                        (!dbUniqueKeys.find(key => key["constraint_name"] === dbIndex["index_name"]));
                })
                .map(dbIndex => dbIndex["index_name"])
                .filter((value, index, self) => self.indexOf(value) === index) // unqiue
                .map(dbIndexName => {
                    const columnNames = dbIndices
                        .filter(dbIndex => dbIndex["table_name"] === tableSchema.name && dbIndex["index_name"] === dbIndexName)
                        .map(dbIndex => dbIndex["column_name"]);

                    return new IndexSchema(dbTable["TABLE_NAME"], dbIndexName, columnNames, false /* todo: uniqueness */);
                });

            return tableSchema;
        });
    }

    /**
     * Checks if table with the given name exist in the database.
     */
    async hasTable(tableName: string): Promise<boolean> {
        const sql = `SELECT * FROM information_schema.tables WHERE table_catalog = '${this.dbName}' AND table_schema = '${this.schemaName}' AND table_name = '${tableName}'`;
        const result = await this.query(sql);
        return result.length ? true : false;
    }

    /**
     * Creates a new table from the given table metadata and column metadatas.
     */
    async createTable(table: TableSchema): Promise<void> {
        const columnDefinitions = table.columns.map(column => this.buildCreateColumnSql(column, false)).join(", ");
        await this.query(`CREATE SCHEMA IF NOT EXISTS "${this.schemaName}"`);
        let sql = `CREATE TABLE "${table.name}" (${columnDefinitions}`;
        sql += table.columns
            .filter(column => column.isUnique)
            .map(column => `, CONSTRAINT "uk_${table.name}_${column.name}" UNIQUE ("${column.name}")`)
            .join(" ");
        const primaryKeyColumns = table.columns.filter(column => column.isPrimary && !column.isGenerated);
        if (primaryKeyColumns.length > 0)
            sql += `, PRIMARY KEY(${primaryKeyColumns.map(column => `"${column.name}"`).join(", ")})`;
        sql += `)`;
        await this.query(sql);
    }

    /**
     * Drops the table.
     */
    async dropTable(tableName: string): Promise<void> {
        let sql = `DROP TABLE "${tableName}"`;
        await this.query(sql);
    }

    /**
     * Checks if column with the given name exist in the given table.
     */
    async hasColumn(tableName: string, columnName: string): Promise<boolean> {
        const sql = `SELECT * FROM information_schema.columns WHERE table_catalog = '${this.dbName}' AND table_schema = '${this.schemaName}' AND table_name = '${tableName}' AND column_name = '${columnName}'`;
        const result = await this.query(sql);
        return result.length ? true : false;
    }

    /**
     * Creates a new column from the column schema in the table.
     */
    async addColumn(tableSchemaOrName: TableSchema|string, column: ColumnSchema): Promise<void> {
        const tableName = tableSchemaOrName instanceof TableSchema ? tableSchemaOrName.name : tableSchemaOrName;
        const sql = `ALTER TABLE "${tableName}" ADD ${this.buildCreateColumnSql(column, false)}`;
        return this.query(sql);
    }

    /**
     * Creates a new columns from the column schema in the table.
     */
    async addColumns(tableSchemaOrName: TableSchema|string, columns: ColumnSchema[]): Promise<void> {
        const queries = columns.map(column => this.addColumn(tableSchemaOrName as any, column));
        await Promise.all(queries);
    }

    /**
     * Renames column in the given table.
     */
    async renameColumn(tableSchemaOrName: TableSchema|string, oldColumnSchemaOrName: ColumnSchema|string, newColumnSchemaOrName: ColumnSchema|string): Promise<void> {

        let tableSchema: TableSchema|undefined = undefined;
        if (tableSchemaOrName instanceof TableSchema) {
            tableSchema = tableSchemaOrName;
        } else {
            tableSchema = await this.loadTableSchema(tableSchemaOrName);
        }

        if (!tableSchema)
            throw new Error(`Table ${tableSchemaOrName} was not found.`);

        let oldColumn: ColumnSchema|undefined = undefined;
        if (oldColumnSchemaOrName instanceof ColumnSchema) {
            oldColumn = oldColumnSchemaOrName;
        } else {
            oldColumn = tableSchema.columns.find(column => column.name === oldColumnSchemaOrName);
        }

        if (!oldColumn)
            throw new Error(`Column "${oldColumnSchemaOrName}" was not found in the "${tableSchemaOrName}" table.`);

        let newColumn: ColumnSchema|undefined = undefined;
        if (newColumnSchemaOrName instanceof ColumnSchema) {
            newColumn = newColumnSchemaOrName;
        } else {
            newColumn = oldColumn.clone();
            newColumn.name = newColumnSchemaOrName;
        }

        return this.changeColumn(tableSchema, oldColumn, newColumn);
    }

    /**
     * Changes a column in the table.
     */
    async changeColumn(tableSchemaOrName: TableSchema|string, oldColumnSchemaOrName: ColumnSchema|string, newColumn: ColumnSchema): Promise<void> {

        let tableSchema: TableSchema|undefined = undefined;
        if (tableSchemaOrName instanceof TableSchema) {
            tableSchema = tableSchemaOrName;
        } else {
            tableSchema = await this.loadTableSchema(tableSchemaOrName);
        }

        if (!tableSchema)
            throw new Error(`Table ${tableSchemaOrName} was not found.`);

        let oldColumn: ColumnSchema|undefined = undefined;
        if (oldColumnSchemaOrName instanceof ColumnSchema) {
            oldColumn = oldColumnSchemaOrName;
        } else {
            oldColumn = tableSchema.columns.find(column => column.name === oldColumnSchemaOrName);
        }

        if (!oldColumn)
            throw new Error(`Column "${oldColumnSchemaOrName}" was not found in the "${tableSchemaOrName}" table.`);

        if (oldColumn.getFullType(this.connection.driver) !== newColumn.getFullType(this.connection.driver) ||
            oldColumn.name !== newColumn.name) {

            let sql = `ALTER TABLE "${tableSchema.name}" ALTER COLUMN "${oldColumn.name}"`;
            if (oldColumn.getFullType(this.connection.driver) !== newColumn.getFullType(this.connection.driver)) {
                sql += ` TYPE ${newColumn.getFullType(this.connection.driver)}`;
            }
            if (oldColumn.name !== newColumn.name) { // todo: make rename in a separate query too
                sql += ` RENAME TO ` + newColumn.name;
            }
            await this.query(sql);
        }

        if (oldColumn.isNullable !== newColumn.isNullable) {
            let sql = `ALTER TABLE "${tableSchema.name}" ALTER COLUMN "${oldColumn.name}"`;
            if (newColumn.isNullable) {
                sql += ` DROP NOT NULL`;
            } else {
                sql += ` SET NOT NULL`;
            }
            await this.query(sql);
        }

        // update sequence generation
        if (oldColumn.isGenerated !== newColumn.isGenerated) {
            if (!oldColumn.isGenerated && newColumn.type !== "uuid") {
                await this.query(`CREATE SEQUENCE "${tableSchema.name}_id_seq" OWNED BY "${tableSchema.name}"."${oldColumn.name}"`);
                await this.query(`ALTER TABLE "${tableSchema.name}" ALTER COLUMN "${oldColumn.name}" SET DEFAULT nextval('"${tableSchema.name}_id_seq"')`);
            } else {
                await this.query(`ALTER TABLE "${tableSchema.name}" ALTER COLUMN "${oldColumn.name}" DROP DEFAULT`);
                await this.query(`DROP SEQUENCE "${tableSchema.name}_id_seq"`);
            }
        }

        if (oldColumn.comment !== newColumn.comment) {
            await this.query(`COMMENT ON COLUMN "${tableSchema.name}"."${oldColumn.name}" is '${newColumn.comment}'`);
        }

        if (oldColumn.isUnique !== newColumn.isUnique) {
            if (newColumn.isUnique === true) {
                await this.query(`ALTER TABLE "${tableSchema.name}" ADD CONSTRAINT "uk_${newColumn.name}" UNIQUE ("${newColumn.name}")`);

            } else if (newColumn.isUnique === false) {
                await this.query(`ALTER TABLE "${tableSchema.name}" DROP CONSTRAINT "uk_${newColumn.name}"`);

            }
        }

        if (newColumn.default !== oldColumn.default) {
            if (newColumn.default !== null && newColumn.default !== undefined) {
                await this.query(`ALTER TABLE "${tableSchema.name}" ALTER COLUMN "${newColumn.name}" SET DEFAULT ${newColumn.default}`);

            } else if (oldColumn.default !== null && oldColumn.default !== undefined) {
                await this.query(`ALTER TABLE "${tableSchema.name}" ALTER COLUMN "${newColumn.name}" DROP DEFAULT`);

            }
        }
    }

    /**
     * Changes a column in the table.
     */
    async changeColumns(tableSchema: TableSchema, changedColumns: { newColumn: ColumnSchema, oldColumn: ColumnSchema }[]): Promise<void> {
        const updatePromises = changedColumns.map(async changedColumn => {
            return this.changeColumn(tableSchema, changedColumn.oldColumn, changedColumn.newColumn);
        });

        await Promise.all(updatePromises);
    }

    /**
     * Drops column in the table.
     */
    async dropColumn(table: TableSchema, column: ColumnSchema): Promise<void> {
        return this.query(`ALTER TABLE "${table.name}" DROP "${column.name}"`);
    }

    /**
     * Drops the columns in the table.
     */
    async dropColumns(table: TableSchema, columns: ColumnSchema[]): Promise<void> {
        const dropPromises = columns.map(column => this.dropColumn(table, column));
        await Promise.all(dropPromises);
    }

    /**
     * Updates table's primary keys.
     */
    async updatePrimaryKeys(dbTable: TableSchema): Promise<void> {
        const primaryColumnNames = dbTable.primaryKeys.map(primaryKey => `"${primaryKey.columnName}"`);
        await this.query(`ALTER TABLE "${dbTable.name}" DROP CONSTRAINT IF EXISTS "${dbTable.name}_pkey"`);
        await this.query(`DROP INDEX IF EXISTS "${dbTable.name}_pkey"`);
        if (primaryColumnNames.length > 0)
            await this.query(`ALTER TABLE "${dbTable.name}" ADD PRIMARY KEY (${primaryColumnNames.join(", ")})`);
    }

    /**
     * Creates a new foreign key.
     */
    async createForeignKey(tableSchemaOrName: TableSchema|string, foreignKey: ForeignKeySchema): Promise<void> {
        const tableName = tableSchemaOrName instanceof TableSchema ? tableSchemaOrName.name : tableSchemaOrName;
        let sql = `ALTER TABLE "${tableName}" ADD CONSTRAINT "${foreignKey.name}" ` +
            `FOREIGN KEY ("${foreignKey.columnNames.join("\", \"")}") ` +
            `REFERENCES "${foreignKey.referencedTableName}"("${foreignKey.referencedColumnNames.join("\", \"")}")`;
        if (foreignKey.onDelete) sql += " ON DELETE " + foreignKey.onDelete;
        return this.query(sql);
    }

    /**
     * Creates a new foreign keys.
     */
    async createForeignKeys(tableSchemaOrName: TableSchema|string, foreignKeys: ForeignKeySchema[]): Promise<void> {
        const promises = foreignKeys.map(foreignKey => this.createForeignKey(tableSchemaOrName as any, foreignKey));
        await Promise.all(promises);
    }

    /**
     * Drops a foreign key from the table.
     */
    async dropForeignKey(tableSchemaOrName: TableSchema|string, foreignKey: ForeignKeySchema): Promise<void> {
        const tableName = tableSchemaOrName instanceof TableSchema ? tableSchemaOrName.name : tableSchemaOrName;
        const sql = `ALTER TABLE "${tableName}" DROP CONSTRAINT "${foreignKey.name}"`;
        return this.query(sql);
    }

    /**
     * Drops a foreign keys from the table.
     */
    async dropForeignKeys(tableSchemaOrName: TableSchema|string, foreignKeys: ForeignKeySchema[]): Promise<void> {
        const promises = foreignKeys.map(foreignKey => this.dropForeignKey(tableSchemaOrName as any, foreignKey));
        await Promise.all(promises);
    }

    /**
     * Creates a new index.
     */
    async createIndex(tableName: string, index: IndexSchema): Promise<void> {
        const columnNames = index.columnNames.map(columnName => `"${columnName}"`).join(",");
        const sql = `CREATE ${index.isUnique ? "UNIQUE " : ""}INDEX "${index.name}" ON "${tableName}"(${columnNames})`;
        await this.query(sql);
    }

    /**
     * Drops an index from the table.
     */
    async dropIndex(tableName: string, indexName: string, isGenerated: boolean = false): Promise<void> {
        if (isGenerated) {
            await this.query(`ALTER SEQUENCE "${tableName}_id_seq" OWNED BY NONE`);
        }

        const sql = `DROP INDEX "${indexName}"`; // todo: make sure DROP INDEX should not be used here
        await this.query(sql);
    }

    /**
<<<<<<< HEAD
     * Creates a database type from a given column metadata.
     */
    normalizeType(typeOptions: { type: ColumnType, length?: string|number, precision?: number, scale?: number, timezone?: boolean }): string {
        switch (typeOptions.type) {
            case "string":
                return "character varying(" + (typeOptions.length ? typeOptions.length : 255) + ")";
            case "text":
                return "text";
            case "boolean":
                return "boolean";
            case "integer":
            case "int":
                return "integer";
            case "smallint":
                return "smallint";
            case "bigint":
                return "bigint";
            case "float":
                return "real";
            case "double":
            case "number":
                return "double precision";
            case "decimal":
                if (typeOptions.precision && typeOptions.scale) {
                    return `decimal(${typeOptions.precision},${typeOptions.scale})`;
                } else if (typeOptions.scale) {
                    return `decimal(${typeOptions.scale})`;
                } else if (typeOptions.precision) {
                    return `decimal(${typeOptions.precision})`;
                } else {
                    return "decimal";
                }
            case "date":
                return "date";
            case "time":
                let t;
                if (typeOptions.length) {
                    t = "time(" + typeOptions.length + ")";
                } else {
                    t = "time";
                }

                if (typeOptions.timezone) {
                    return t + " with time zone";
                } else {
                    return t + " without time zone";
                }
            case "datetime":
                let dt;
                if (typeOptions.length) {
                    dt = "timestamp(" + typeOptions.length + ")";
                } else {
                    dt = "timestamp";
                }

                if (typeOptions.timezone) {
                    return dt + " with time zone";
                } else {
                    return dt + " without time zone";
                }
            case "json":
                return "json";
            case "jsonb":
                return "jsonb";
            case "simple_array":
                return typeOptions.length ? "character varying(" + typeOptions.length + ")" : "text";
            case "uuid":
                return "uuid";
=======
     * Truncates table.
     */
    async truncate(tableName: string): Promise<void> {
        await this.query(`TRUNCATE TABLE "${tableName}"`);
    }

    /**
     * Removes all tables from the currently connected database.
     */
    async clearDatabase(): Promise<void> {
        await this.startTransaction();
        try {
            const selectDropsQuery = `SELECT 'DROP TABLE IF EXISTS "' || tablename || '" CASCADE;' as query FROM pg_tables WHERE schemaname = '${this.schemaName}'`;
            const dropQueries: ObjectLiteral[] = await this.query(selectDropsQuery);
            await Promise.all(dropQueries.map(q => this.query(q["query"])));

            await this.commitTransaction();

        } catch (error) {
            try { // we throw original error even if rollback thrown an error
                await this.rollbackTransaction();
            } catch (rollbackError) { }
            throw error;
>>>>>>> 4cc94e62
        }
    }

    /**
     * Enables special query runner mode in which sql queries won't be executed,
     * instead they will be memorized into a special variable inside query runner.
     * You can get memorized sql using getMemorySql() method.
     */
    enableSqlMemory(): void {
        this.sqlMemoryMode = true;
    }

    /**
     * Disables special query runner mode in which sql queries won't be executed
     * started by calling enableSqlMemory() method.
     *
     * Previously memorized sql will be flushed.
     */
    disableSqlMemory(): void {
        this.sqlsInMemory = [];
        this.sqlMemoryMode = false;
    }

    /**
     * Gets sql stored in the memory. Parameters in the sql are already replaced.
     */
    getMemorySql(): (string|{ up: string, down: string })[] {
        return this.sqlsInMemory;
    }

    // -------------------------------------------------------------------------
    // Protected Methods
    // -------------------------------------------------------------------------

    /**
     * Database name shortcut.
     */
    protected get dbName(): string {
        return this.driver.options.database!;
    }

    /**
     * Schema name shortcut.
     */
    protected get schemaName() {
        return this.driver.options.schemaName || "public";
    }

    /**
     * Parametrizes given object of values. Used to create column=value queries.
     */
    protected parametrize(objectLiteral: ObjectLiteral, startIndex: number = 0): string[] {
        return Object.keys(objectLiteral).map((key, index) => "\"" + key + "\"=$" + (startIndex + index + 1));
    }

    /**
     * Builds a query for create column.
     */
    protected buildCreateColumnSql(column: ColumnSchema, skipPrimary: boolean) {
        let c = "\"" + column.name + "\"";
        if (column.isGenerated === true && column.type !== "uuid") // don't use skipPrimary here since updates can update already exist primary without auto inc.
            c += " SERIAL";
        if (!column.isGenerated || column.type === "uuid")
            c += " " + column.getFullType(this.connection.driver);
        if (column.isNullable !== true)
            c += " NOT NULL";
        if (column.isGenerated)
            c += " PRIMARY KEY";
        if (column.default !== undefined && column.default !== null) { // todo: same code in all drivers. make it DRY
            c += " DEFAULT " + column.default;
        }
        if (column.isGenerated && column.type === "uuid" && !column.default)
            c += " DEFAULT uuid_generate_v4()";
        return c;
    }

}<|MERGE_RESOLUTION|>--- conflicted
+++ resolved
@@ -665,76 +665,6 @@
     }
 
     /**
-<<<<<<< HEAD
-     * Creates a database type from a given column metadata.
-     */
-    normalizeType(typeOptions: { type: ColumnType, length?: string|number, precision?: number, scale?: number, timezone?: boolean }): string {
-        switch (typeOptions.type) {
-            case "string":
-                return "character varying(" + (typeOptions.length ? typeOptions.length : 255) + ")";
-            case "text":
-                return "text";
-            case "boolean":
-                return "boolean";
-            case "integer":
-            case "int":
-                return "integer";
-            case "smallint":
-                return "smallint";
-            case "bigint":
-                return "bigint";
-            case "float":
-                return "real";
-            case "double":
-            case "number":
-                return "double precision";
-            case "decimal":
-                if (typeOptions.precision && typeOptions.scale) {
-                    return `decimal(${typeOptions.precision},${typeOptions.scale})`;
-                } else if (typeOptions.scale) {
-                    return `decimal(${typeOptions.scale})`;
-                } else if (typeOptions.precision) {
-                    return `decimal(${typeOptions.precision})`;
-                } else {
-                    return "decimal";
-                }
-            case "date":
-                return "date";
-            case "time":
-                let t;
-                if (typeOptions.length) {
-                    t = "time(" + typeOptions.length + ")";
-                } else {
-                    t = "time";
-                }
-
-                if (typeOptions.timezone) {
-                    return t + " with time zone";
-                } else {
-                    return t + " without time zone";
-                }
-            case "datetime":
-                let dt;
-                if (typeOptions.length) {
-                    dt = "timestamp(" + typeOptions.length + ")";
-                } else {
-                    dt = "timestamp";
-                }
-
-                if (typeOptions.timezone) {
-                    return dt + " with time zone";
-                } else {
-                    return dt + " without time zone";
-                }
-            case "json":
-                return "json";
-            case "jsonb":
-                return "jsonb";
-            case "simple_array":
-                return typeOptions.length ? "character varying(" + typeOptions.length + ")" : "text";
-            case "uuid":
-                return "uuid";
-=======
      * Truncates table.
      */
     async truncate(tableName: string): Promise<void> {
@@ -758,7 +688,6 @@
                 await this.rollbackTransaction();
             } catch (rollbackError) { }
             throw error;
->>>>>>> 4cc94e62
         }
     }
 
