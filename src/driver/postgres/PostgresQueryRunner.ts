import {ObjectLiteral} from "../../common/ObjectLiteral";
import {QueryFailedError} from "../../error/QueryFailedError";
import {QueryRunnerAlreadyReleasedError} from "../../error/QueryRunnerAlreadyReleasedError";
import {TransactionAlreadyStartedError} from "../../error/TransactionAlreadyStartedError";
import {TransactionNotStartedError} from "../../error/TransactionNotStartedError";
import {ColumnType} from "../../index";
import {ReadStream} from "../../platform/PlatformTools";
import {BaseQueryRunner} from "../../query-runner/BaseQueryRunner";
import {QueryRunner} from "../../query-runner/QueryRunner";
import {TableIndexOptions} from "../../schema-builder/options/TableIndexOptions";
import {Table} from "../../schema-builder/table/Table";
import {TableCheck} from "../../schema-builder/table/TableCheck";
import {TableColumn} from "../../schema-builder/table/TableColumn";
import {TableExclusion} from "../../schema-builder/table/TableExclusion";
import {TableForeignKey} from "../../schema-builder/table/TableForeignKey";
import {TableIndex} from "../../schema-builder/table/TableIndex";
import {TableUnique} from "../../schema-builder/table/TableUnique";
import {View} from "../../schema-builder/view/View";
import {Broadcaster} from "../../subscriber/Broadcaster";
import {OrmUtils} from "../../util/OrmUtils";
import {Query} from "../Query";
import {IsolationLevel} from "../types/IsolationLevel";
import {PostgresDriver} from "./PostgresDriver";
import {ReplicationMode} from "../types/ReplicationMode";
import {BroadcasterResult} from "../../subscriber/BroadcasterResult";

/**
 * Runs queries on a single postgres database connection.
 */
export class PostgresQueryRunner extends BaseQueryRunner implements QueryRunner {

    // -------------------------------------------------------------------------
    // Public Implemented Properties
    // -------------------------------------------------------------------------

    /**
     * Database driver used by connection.
     */
    driver: PostgresDriver;

    // -------------------------------------------------------------------------
    // Protected Properties
    // -------------------------------------------------------------------------

    /**
     * Promise used to obtain a database connection for a first time.
     */
    protected databaseConnectionPromise: Promise<any>;

    /**
     * Special callback provided by a driver used to release a created connection.
     */
    protected releaseCallback: Function;

    // -------------------------------------------------------------------------
    // Constructor
    // -------------------------------------------------------------------------

    constructor(driver: PostgresDriver, mode: ReplicationMode) {
        super();
        this.driver = driver;
        this.connection = driver.connection;
        this.mode = mode;
        this.broadcaster = new Broadcaster(this);
    }

    // -------------------------------------------------------------------------
    // Public Methods
    // -------------------------------------------------------------------------

    /**
     * Creates/uses database connection from the connection pool to perform further operations.
     * Returns obtained database connection.
     */
    connect(): Promise<any> {
        if (this.databaseConnection)
            return Promise.resolve(this.databaseConnection);

        if (this.databaseConnectionPromise)
            return this.databaseConnectionPromise;

        if (this.mode === "slave" && this.driver.isReplicated)  {
            this.databaseConnectionPromise = this.driver.obtainSlaveConnection().then(([connection, release]: any[]) => {
                this.driver.connectedQueryRunners.push(this);
                this.databaseConnection = connection;

                const onErrorCallback = () => this.release();
                this.releaseCallback = () => {
                    this.databaseConnection.removeListener("error", onErrorCallback);
                    release();
                };
                this.databaseConnection.on("error", onErrorCallback);

                return this.databaseConnection;
            });

        } else { // master
            this.databaseConnectionPromise = this.driver.obtainMasterConnection().then(([connection, release]: any[]) => {
                this.driver.connectedQueryRunners.push(this);
                this.databaseConnection = connection;

                const onErrorCallback = () => this.release();
                this.releaseCallback = () => {
                    this.databaseConnection.removeListener("error", onErrorCallback);
                    release();
                };
                this.databaseConnection.on("error", onErrorCallback);

                return this.databaseConnection;
            });
        }

        return this.databaseConnectionPromise;
    }

    /**
     * Releases used database connection.
     * You cannot use query runner methods once its released.
     */
    release(): Promise<void> {
        if (this.isReleased) {
            return Promise.resolve();
        }

        this.isReleased = true;
        if (this.releaseCallback)
            this.releaseCallback();

        const index = this.driver.connectedQueryRunners.indexOf(this);
        if (index !== -1) this.driver.connectedQueryRunners.splice(index);

        return Promise.resolve();
    }

    /**
     * Starts transaction.
     */
    async startTransaction(isolationLevel?: IsolationLevel): Promise<void> {
        if (this.isTransactionActive)
            throw new TransactionAlreadyStartedError();

        const beforeBroadcastResult = new BroadcasterResult();
        this.broadcaster.broadcastBeforeTransactionStartEvent(beforeBroadcastResult);
        if (beforeBroadcastResult.promises.length > 0) await Promise.all(beforeBroadcastResult.promises);

        this.isTransactionActive = true;
        await this.query("START TRANSACTION");
        if (isolationLevel) {
            await this.query("SET TRANSACTION ISOLATION LEVEL " + isolationLevel);
        }

        const afterBroadcastResult = new BroadcasterResult();
        this.broadcaster.broadcastAfterTransactionStartEvent(afterBroadcastResult);
        if (afterBroadcastResult.promises.length > 0) await Promise.all(afterBroadcastResult.promises);
    }

    /**
     * Commits transaction.
     * Error will be thrown if transaction was not started.
     */
    async commitTransaction(): Promise<void> {
        if (!this.isTransactionActive)
            throw new TransactionNotStartedError();

        const beforeBroadcastResult = new BroadcasterResult();
        this.broadcaster.broadcastBeforeTransactionCommitEvent(beforeBroadcastResult);
        if (beforeBroadcastResult.promises.length > 0) await Promise.all(beforeBroadcastResult.promises);

        await this.query("COMMIT");
        this.isTransactionActive = false;

        const afterBroadcastResult = new BroadcasterResult();
        this.broadcaster.broadcastAfterTransactionCommitEvent(afterBroadcastResult);
        if (afterBroadcastResult.promises.length > 0) await Promise.all(afterBroadcastResult.promises);
    }

    /**
     * Rollbacks transaction.
     * Error will be thrown if transaction was not started.
     */
    async rollbackTransaction(): Promise<void> {
        if (!this.isTransactionActive)
            throw new TransactionNotStartedError();

        const beforeBroadcastResult = new BroadcasterResult();
        this.broadcaster.broadcastBeforeTransactionRollbackEvent(beforeBroadcastResult);
        if (beforeBroadcastResult.promises.length > 0) await Promise.all(beforeBroadcastResult.promises);

        await this.query("ROLLBACK");
        this.isTransactionActive = false;

        const afterBroadcastResult = new BroadcasterResult();
        this.broadcaster.broadcastAfterTransactionRollbackEvent(afterBroadcastResult);
        if (afterBroadcastResult.promises.length > 0) await Promise.all(afterBroadcastResult.promises);
    }

    /**
     * Executes a given SQL query.
     */
    async query(query: string, parameters?: any[]): Promise<any> {
        if (this.isReleased)
            throw new QueryRunnerAlreadyReleasedError();

        const databaseConnection = await this.connect();

        this.driver.connection.logger.logQuery(query, parameters, this);
        try {
            const queryStartTime = +new Date();
            const result = await databaseConnection.query(query, parameters);
            // log slow queries if maxQueryExecution time is set
            const maxQueryExecutionTime = this.driver.connection.options.maxQueryExecutionTime;
            const queryEndTime = +new Date();
            const queryExecutionTime = queryEndTime - queryStartTime;
            if (maxQueryExecutionTime && queryExecutionTime > maxQueryExecutionTime)
                this.driver.connection.logger.logQuerySlow(queryExecutionTime, query, parameters, this);

            switch (result.command) {
                case "DELETE":
                case "UPDATE":
                    // for UPDATE and DELETE query additionally return number of affected rows
                    return [result.rows, result.rowCount];
                    break;
                default:
                    return result.rows;
            }
        } catch (err) {
            this.driver.connection.logger.logQueryError(err, query, parameters, this);
            throw new QueryFailedError(query, parameters, err);
        }
    }

    /**
     * Returns raw data stream.
     */
    stream(query: string, parameters?: any[], onEnd?: Function, onError?: Function): Promise<ReadStream> {
        const QueryStream = this.driver.loadStreamDependency();
        if (this.isReleased)
            throw new QueryRunnerAlreadyReleasedError();

        return new Promise(async (ok, fail) => {
            try {
                const databaseConnection = await this.connect();
                this.driver.connection.logger.logQuery(query, parameters, this);
                const stream = databaseConnection.query(new QueryStream(query, parameters));
                if (onEnd) stream.on("end", onEnd);
                if (onError) stream.on("error", onError);
                ok(stream);

            } catch (err) {
                fail(err);
            }
        });
    }

    /**
     * Returns all available database names including system databases.
     */
    async getDatabases(): Promise<string[]> {
        return Promise.resolve([]);
    }

    /**
     * Returns all available schema names including system schemas.
     * If database parameter specified, returns schemas of that database.
     */
    async getSchemas(database?: string): Promise<string[]> {
        return Promise.resolve([]);
    }

    /**
     * Checks if database with the given name exist.
     */
    async hasDatabase(database: string): Promise<boolean> {
        return Promise.resolve(false);
    }

    /**
     * Checks if schema with the given name exist.
     */
    async hasSchema(schema: string): Promise<boolean> {
        const result = await this.query(`SELECT * FROM "information_schema"."schemata" WHERE "schema_name" = '${schema}'`);
        return result.length ? true : false;
    }

    /**
     * Checks if table with the given name exist in the database.
     */
    async hasTable(tableOrName: Table|string): Promise<boolean> {
        const parsedTableName = this.parseTableName(tableOrName);
        const sql = `SELECT * FROM "information_schema"."tables" WHERE "table_schema" = ${parsedTableName.schema} AND "table_name" = ${parsedTableName.tableName}`;
        const result = await this.query(sql);
        return result.length ? true : false;
    }

    /**
     * Checks if column with the given name exist in the given table.
     */
    async hasColumn(tableOrName: Table|string, columnName: string): Promise<boolean> {
        const parsedTableName = this.parseTableName(tableOrName);
        const sql = `SELECT * FROM "information_schema"."columns" WHERE "table_schema" = ${parsedTableName.schema} AND "table_name" = ${parsedTableName.tableName} AND "column_name" = '${columnName}'`;
        const result = await this.query(sql);
        return result.length ? true : false;
    }

    /**
     * Creates a new database.
     * Postgres does not supports database creation inside a transaction block.
     */
    async createDatabase(database: string, ifNotExist?: boolean): Promise<void> {
        await Promise.resolve();
    }

    /**
     * Drops database.
     * Postgres does not supports database drop inside a transaction block.
     */
    async dropDatabase(database: string, ifExist?: boolean): Promise<void> {
        return Promise.resolve();
    }

    /**
     * Creates a new table schema.
     */
    async createSchema(schema: string, ifNotExist?: boolean): Promise<void> {
        const up = ifNotExist ? `CREATE SCHEMA IF NOT EXISTS "${schema}"` : `CREATE SCHEMA "${schema}"`;
        const down = `DROP SCHEMA "${schema}" CASCADE`;
        await this.executeQueries(new Query(up), new Query(down));
    }

    /**
     * Drops table schema.
     */
    async dropSchema(schemaPath: string, ifExist?: boolean, isCascade?: boolean): Promise<void> {
        const schema = schemaPath.indexOf(".") === -1 ? schemaPath : schemaPath.split(".")[0];
        const up = ifExist ? `DROP SCHEMA IF EXISTS "${schema}" ${isCascade ? "CASCADE" : ""}` : `DROP SCHEMA "${schema}" ${isCascade ? "CASCADE" : ""}`;
        const down = `CREATE SCHEMA "${schema}"`;
        await this.executeQueries(new Query(up), new Query(down));
    }

    /**
     * Creates a new table.
     */
    async createTable(table: Table, ifNotExist: boolean = false, createForeignKeys: boolean = true, createIndices: boolean = true): Promise<void> {
        if (ifNotExist) {
            const isTableExist = await this.hasTable(table);
            if (isTableExist) return Promise.resolve();
        }
        const upQueries: Query[] = [];
        const downQueries: Query[] = [];

        // if table have column with ENUM type, we must create this type in postgres.
        const enumColumns = table.columns.filter(column => column.type === "enum" || column.type === "simple-enum")
        const createdEnumTypes: string[] = []
        for (const column of enumColumns) {
            // TODO: Should also check if values of existing type matches expected ones
            const hasEnum = await this.hasEnumType(table, column);
            const enumName = this.buildEnumName(table, column)

            // if enum with the same "enumName" is defined more then once, me must prevent double creation
            if (!hasEnum && createdEnumTypes.indexOf(enumName) === -1) {
                createdEnumTypes.push(enumName)
                upQueries.push(this.createEnumTypeSql(table, column, enumName));
                downQueries.push(this.dropEnumTypeSql(table, column, enumName));
            }
        }

        // if table have column with generated type, we must add the expression to the meta table
        await Promise.all(table.columns
            .filter(column => column.generatedType === "STORED" && column.asExpression)
            .map(async column => {
                const tableName = await this.getTableNameWithSchema(table.name);
                const deleteQuery = new Query(`DELETE FROM typeorm_generation_meta WHERE table_name = $1 AND column_name = $2`, [tableName, column.name]);
                upQueries.push(deleteQuery);
                upQueries.push(new Query(`INSERT INTO typeorm_generation_meta(table_name, column_name, generation_expression) VALUES ($1, $2, $3)`, [tableName, column.name, column.asExpression]));
                downQueries.push(deleteQuery);
            }));

        upQueries.push(this.createTableSql(table, createForeignKeys));
        downQueries.push(this.dropTableSql(table));

        // if createForeignKeys is true, we must drop created foreign keys in down query.
        // createTable does not need separate method to create foreign keys, because it create fk's in the same query with table creation.
        if (createForeignKeys)
            table.foreignKeys.forEach(foreignKey => downQueries.push(this.dropForeignKeySql(table, foreignKey)));

        if (createIndices) {
            table.indices.forEach(index => {

                // new index may be passed without name. In this case we generate index name manually.
                if (!index.name)
                    index.name = this.connection.namingStrategy.indexName(table.name, index.columnNames, index.where);
                upQueries.push(this.createIndexSql(table, index));
                downQueries.push(this.dropIndexSql(table, index));
            });
        }

        await this.executeQueries(upQueries, downQueries);
    }

    /**
     * Drops the table.
     */
    async dropTable(target: Table|string, ifExist?: boolean, dropForeignKeys: boolean = true, dropIndices: boolean = true): Promise<void> {// It needs because if table does not exist and dropForeignKeys or dropIndices is true, we don't need
        // to perform drop queries for foreign keys and indices.
        if (ifExist) {
            const isTableExist = await this.hasTable(target);
            if (!isTableExist) return Promise.resolve();
        }

        // if dropTable called with dropForeignKeys = true, we must create foreign keys in down query.
        const createForeignKeys: boolean = dropForeignKeys;
        const tableName = target instanceof Table ? target.name : target;
        const table = await this.getCachedTable(tableName);
        const upQueries: Query[] = [];
        const downQueries: Query[] = [];


        if (dropIndices) {
            table.indices.forEach(index => {
                upQueries.push(this.dropIndexSql(table, index));
                downQueries.push(this.createIndexSql(table, index));
            });
        }

        if (dropForeignKeys)
            table.foreignKeys.forEach(foreignKey => upQueries.push(this.dropForeignKeySql(table, foreignKey)));

        upQueries.push(this.dropTableSql(table));
        downQueries.push(this.createTableSql(table, createForeignKeys));

        await this.executeQueries(upQueries, downQueries);
    }

    /**
     * Creates a new view.
     */
    async createView(view: View): Promise<void> {
        const upQueries: Query[] = [];
        const downQueries: Query[] = [];
        upQueries.push(this.createViewSql(view));
        upQueries.push(await this.insertViewDefinitionSql(view));
        downQueries.push(this.dropViewSql(view));
        downQueries.push(await this.deleteViewDefinitionSql(view));
        await this.executeQueries(upQueries, downQueries);
    }

    /**
     * Drops the view.
     */
    async dropView(target: View|string): Promise<void> {
        const viewName = target instanceof View ? target.name : target;
        const view = await this.getCachedView(viewName);

        const upQueries: Query[] = [];
        const downQueries: Query[] = [];
        upQueries.push(await this.deleteViewDefinitionSql(view));
        upQueries.push(this.dropViewSql(view));
        downQueries.push(await this.insertViewDefinitionSql(view));
        downQueries.push(this.createViewSql(view));
        await this.executeQueries(upQueries, downQueries);
    }

    /**
     * Renames the given table.
     */
    async renameTable(oldTableOrName: Table|string, newTableName: string): Promise<void> {
        const upQueries: Query[] = [];
        const downQueries: Query[] = [];
        const oldTable = oldTableOrName instanceof Table ? oldTableOrName : await this.getCachedTable(oldTableOrName);
        const newTable = oldTable.clone();
        const oldTableName = oldTable.name.indexOf(".") === -1 ? oldTable.name : oldTable.name.split(".")[1];
        const schemaName = oldTable.name.indexOf(".") === -1 ? undefined : oldTable.name.split(".")[0];
        newTable.name = schemaName ? `${schemaName}.${newTableName}` : newTableName;

        upQueries.push(new Query(`ALTER TABLE ${this.escapePath(oldTable)} RENAME TO "${newTableName}"`));
        downQueries.push(new Query(`ALTER TABLE ${this.escapePath(newTable)} RENAME TO "${oldTableName}"`));

        // rename column primary key constraint
        if (newTable.primaryColumns.length > 0) {
            const columnNames = newTable.primaryColumns.map(column => column.name);

            const oldPkName = this.connection.namingStrategy.primaryKeyName(oldTable, columnNames);
            const newPkName = this.connection.namingStrategy.primaryKeyName(newTable, columnNames);

            upQueries.push(new Query(`ALTER TABLE ${this.escapePath(newTable)} RENAME CONSTRAINT "${oldPkName}" TO "${newPkName}"`));
            downQueries.push(new Query(`ALTER TABLE ${this.escapePath(newTable)} RENAME CONSTRAINT "${newPkName}" TO "${oldPkName}"`));
        }

        // rename sequences
        newTable.columns.map(col => {
            if (col.isGenerated && col.generationStrategy === "increment") {
                const seqName = this.buildSequenceName(oldTable, col.name, undefined, true, true);
                const newSeqName = this.buildSequenceName(newTable, col.name, undefined, true, true);

                const up = schemaName ? `ALTER SEQUENCE "${schemaName}"."${seqName}" RENAME TO "${newSeqName}"` : `ALTER SEQUENCE "${seqName}" RENAME TO "${newSeqName}"`;
                const down = schemaName ? `ALTER SEQUENCE "${schemaName}"."${newSeqName}" RENAME TO "${seqName}"` : `ALTER SEQUENCE "${newSeqName}" RENAME TO "${seqName}"`;

                upQueries.push(new Query(up));
                downQueries.push(new Query(down));
            }
        });

        // rename unique constraints
        newTable.uniques.forEach(unique => {
            // build new constraint name
            const newUniqueName = this.connection.namingStrategy.uniqueConstraintName(newTable, unique.columnNames);

            // build queries
            upQueries.push(new Query(`ALTER TABLE ${this.escapePath(newTable)} RENAME CONSTRAINT "${unique.name}" TO "${newUniqueName}"`));
            downQueries.push(new Query(`ALTER TABLE ${this.escapePath(newTable)} RENAME CONSTRAINT "${newUniqueName}" TO "${unique.name}"`));

            // replace constraint name
            unique.name = newUniqueName;
        });

        // rename index constraints
        newTable.indices.forEach(index => {
            // build new constraint name
            const schema = this.extractSchema(newTable);
            const newIndexName = this.connection.namingStrategy.indexName(newTable, index.columnNames, index.where);

            // build queries
            const up = schema ? `ALTER INDEX "${schema}"."${index.name}" RENAME TO "${newIndexName}"` : `ALTER INDEX "${index.name}" RENAME TO "${newIndexName}"`;
            const down = schema ? `ALTER INDEX "${schema}"."${newIndexName}" RENAME TO "${index.name}"` : `ALTER INDEX "${newIndexName}" RENAME TO "${index.name}"`;
            upQueries.push(new Query(up));
            downQueries.push(new Query(down));

            // replace constraint name
            index.name = newIndexName;
        });

        // rename foreign key constraints
        newTable.foreignKeys.forEach(foreignKey => {
            // build new constraint name
            const newForeignKeyName = this.connection.namingStrategy.foreignKeyName(newTable, foreignKey.columnNames, foreignKey.referencedTableName, foreignKey.referencedColumnNames);

            // build queries
            upQueries.push(new Query(`ALTER TABLE ${this.escapePath(newTable)} RENAME CONSTRAINT "${foreignKey.name}" TO "${newForeignKeyName}"`));
            downQueries.push(new Query(`ALTER TABLE ${this.escapePath(newTable)} RENAME CONSTRAINT "${newForeignKeyName}" TO "${foreignKey.name}"`));

            // replace constraint name
            foreignKey.name = newForeignKeyName;
        });

        // rename ENUM types
        const enumColumns = newTable.columns.filter(column => column.type === "enum" || column.type === "simple-enum");
        for (let column of enumColumns) {
            const oldEnumType = await this.getEnumTypeName(oldTable, column);
            upQueries.push(new Query(`ALTER TYPE "${oldEnumType.enumTypeSchema}"."${oldEnumType.enumTypeName}" RENAME TO ${this.buildEnumName(newTable, column, false)}`));
            downQueries.push(new Query(`ALTER TYPE ${this.buildEnumName(newTable, column)} RENAME TO "${oldEnumType.enumTypeName}"`));
        }
        await this.executeQueries(upQueries, downQueries);
    }

    /**
     * Creates a new column from the column in the table.
     */
    async addColumn(tableOrName: Table|string, column: TableColumn): Promise<void> {
        const table = tableOrName instanceof Table ? tableOrName : await this.getCachedTable(tableOrName);
        const clonedTable = table.clone();
        const upQueries: Query[] = [];
        const downQueries: Query[] = [];

        if (column.type === "enum" || column.type === "simple-enum") {
            const hasEnum = await this.hasEnumType(table, column);
            if (!hasEnum) {
                upQueries.push(this.createEnumTypeSql(table, column));
                downQueries.push(this.dropEnumTypeSql(table, column));
            }
        }

        upQueries.push(new Query(`ALTER TABLE ${this.escapePath(table)} ADD ${this.buildCreateColumnSql(table, column)}`));
        downQueries.push(new Query(`ALTER TABLE ${this.escapePath(table)} DROP COLUMN "${column.name}"`));

        // create or update primary key constraint
        if (column.isPrimary) {
            const primaryColumns = clonedTable.primaryColumns;
            // if table already have primary key, me must drop it and recreate again
            if (primaryColumns.length > 0) {
                const pkName = this.connection.namingStrategy.primaryKeyName(clonedTable.name, primaryColumns.map(column => column.name));
                const columnNames = primaryColumns.map(column => `"${column.name}"`).join(", ");
                upQueries.push(new Query(`ALTER TABLE ${this.escapePath(table)} DROP CONSTRAINT "${pkName}"`));
                downQueries.push(new Query(`ALTER TABLE ${this.escapePath(table)} ADD CONSTRAINT "${pkName}" PRIMARY KEY (${columnNames})`));
            }

            primaryColumns.push(column);
            const pkName = this.connection.namingStrategy.primaryKeyName(clonedTable.name, primaryColumns.map(column => column.name));
            const columnNames = primaryColumns.map(column => `"${column.name}"`).join(", ");
            upQueries.push(new Query(`ALTER TABLE ${this.escapePath(table)} ADD CONSTRAINT "${pkName}" PRIMARY KEY (${columnNames})`));
            downQueries.push(new Query(`ALTER TABLE ${this.escapePath(table)} DROP CONSTRAINT "${pkName}"`));
        }

        // create column index
        const columnIndex = clonedTable.indices.find(index => index.columnNames.length === 1 && index.columnNames[0] === column.name);
        if (columnIndex) {
            upQueries.push(this.createIndexSql(table, columnIndex));
            downQueries.push(this.dropIndexSql(table, columnIndex));
        }

        // create unique constraint
        if (column.isUnique) {
            const uniqueConstraint = new TableUnique({
                name: this.connection.namingStrategy.uniqueConstraintName(table.name, [column.name]),
                columnNames: [column.name]
            });
            clonedTable.uniques.push(uniqueConstraint);
            upQueries.push(new Query(`ALTER TABLE ${this.escapePath(table)} ADD CONSTRAINT "${uniqueConstraint.name}" UNIQUE ("${column.name}")`));
            downQueries.push(new Query(`ALTER TABLE ${this.escapePath(table)} DROP CONSTRAINT "${uniqueConstraint.name}"`));
        }

        if (column.generatedType === "STORED" && column.asExpression) {
            const tableName = await this.getTableNameWithSchema(table.name);
            const deleteQuery = new Query(`DELETE FROM typeorm_generation_meta WHERE table_name = $1 AND column_name = $2`, [tableName, column.name]);
            upQueries.push(deleteQuery);
            upQueries.push(new Query(`INSERT INTO typeorm_generation_meta(table_name, column_name, generation_expression) VALUES ($1, $2, $3)`, [tableName, column.name, column.asExpression]));
            downQueries.push(deleteQuery);
        }

        // create column's comment
        if (column.comment) {
            upQueries.push(new Query(`COMMENT ON COLUMN ${this.escapePath(table)}."${column.name}" IS ${this.escapeComment(column.comment)}`));
            downQueries.push(new Query(`COMMENT ON COLUMN ${this.escapePath(table)}."${column.name}" IS ${this.escapeComment(column.comment)}`));
        }

        await this.executeQueries(upQueries, downQueries);

        clonedTable.addColumn(column);
        this.replaceCachedTable(table, clonedTable);
    }

    /**
     * Creates a new columns from the column in the table.
     */
    async addColumns(tableOrName: Table|string, columns: TableColumn[]): Promise<void> {
        for (const column of columns) {
            await this.addColumn(tableOrName, column);
        }
    }

    /**
     * Renames column in the given table.
     */
    async renameColumn(tableOrName: Table|string, oldTableColumnOrName: TableColumn|string, newTableColumnOrName: TableColumn|string): Promise<void> {
        const table = tableOrName instanceof Table ? tableOrName : await this.getCachedTable(tableOrName);
        const oldColumn = oldTableColumnOrName instanceof TableColumn ? oldTableColumnOrName : table.columns.find(c => c.name === oldTableColumnOrName);
        if (!oldColumn)
            throw new Error(`Column "${oldTableColumnOrName}" was not found in the "${table.name}" table.`);

        let newColumn;
        if (newTableColumnOrName instanceof TableColumn) {
            newColumn = newTableColumnOrName;
        } else {
            newColumn = oldColumn.clone();
            newColumn.name = newTableColumnOrName;
        }

        return this.changeColumn(table, oldColumn, newColumn);
    }

    /**
     * Changes a column in the table.
     */
    async changeColumn(tableOrName: Table|string, oldTableColumnOrName: TableColumn|string, newColumn: TableColumn): Promise<void> {
        const table = tableOrName instanceof Table ? tableOrName : await this.getCachedTable(tableOrName);
        let clonedTable = table.clone();
        const upQueries: Query[] = [];
        const downQueries: Query[] = [];
        let defaultValueChanged = false

        const oldColumn = oldTableColumnOrName instanceof TableColumn
            ? oldTableColumnOrName
            : table.columns.find(column => column.name === oldTableColumnOrName);
        if (!oldColumn)
            throw new Error(`Column "${oldTableColumnOrName}" was not found in the "${table.name}" table.`);

<<<<<<< HEAD
        if (oldColumn.type !== newColumn.type
            || oldColumn.length !== newColumn.length
            || (!oldColumn.generatedType && newColumn.generatedType === "STORED")
            || (oldColumn.asExpression !== newColumn.asExpression && newColumn.generatedType === "STORED")) {
=======
        if (oldColumn.type !== newColumn.type || oldColumn.length !== newColumn.length || newColumn.isArray !== oldColumn.isArray) {
>>>>>>> 0595d232
            // To avoid data conversion, we just recreate column
            await this.dropColumn(table, oldColumn);
            await this.addColumn(table, newColumn);

            // update cloned table
            clonedTable = table.clone();

        } else {
            if (oldColumn.name !== newColumn.name) {
                // rename column
                upQueries.push(new Query(`ALTER TABLE ${this.escapePath(table)} RENAME COLUMN "${oldColumn.name}" TO "${newColumn.name}"`));
                downQueries.push(new Query(`ALTER TABLE ${this.escapePath(table)} RENAME COLUMN "${newColumn.name}" TO "${oldColumn.name}"`));

                // rename ENUM type
                if (oldColumn.type === "enum" || oldColumn.type === "simple-enum") {
                    const oldEnumType = await this.getEnumTypeName(table, oldColumn);
                    upQueries.push(new Query(`ALTER TYPE "${oldEnumType.enumTypeSchema}"."${oldEnumType.enumTypeName}" RENAME TO ${this.buildEnumName(table, newColumn, false)}`));
                    downQueries.push(new Query(`ALTER TYPE ${this.buildEnumName(table, newColumn)} RENAME TO "${oldEnumType.enumTypeName}"`));
                }

                // rename column primary key constraint
                if (oldColumn.isPrimary === true) {
                    const primaryColumns = clonedTable.primaryColumns;

                    // build old primary constraint name
                    const columnNames = primaryColumns.map(column => column.name);
                    const oldPkName = this.connection.namingStrategy.primaryKeyName(clonedTable, columnNames);

                    // replace old column name with new column name
                    columnNames.splice(columnNames.indexOf(oldColumn.name), 1);
                    columnNames.push(newColumn.name);

                    // build new primary constraint name
                    const newPkName = this.connection.namingStrategy.primaryKeyName(clonedTable, columnNames);

                    upQueries.push(new Query(`ALTER TABLE ${this.escapePath(table)} RENAME CONSTRAINT "${oldPkName}" TO "${newPkName}"`));
                    downQueries.push(new Query(`ALTER TABLE ${this.escapePath(table)} RENAME CONSTRAINT "${newPkName}" TO "${oldPkName}"`));
                }

                // rename column sequence
                if (oldColumn.isGenerated === true && newColumn.generationStrategy === "increment") {
                    const schema = this.extractSchema(table);

                    // building sequence name. Sequence without schema needed because it must be supplied in RENAME TO without
                    // schema name, but schema needed in ALTER SEQUENCE argument.
                    const seqName = this.buildSequenceName(table, oldColumn.name, undefined, true, true);
                    const newSeqName = this.buildSequenceName(table, newColumn.name, undefined, true, true);

                    const up = schema ? `ALTER SEQUENCE "${schema}"."${seqName}" RENAME TO "${newSeqName}"` : `ALTER SEQUENCE "${seqName}" RENAME TO "${newSeqName}"`;
                    const down = schema ? `ALTER SEQUENCE "${schema}"."${newSeqName}" RENAME TO "${seqName}"` : `ALTER SEQUENCE "${newSeqName}" RENAME TO "${seqName}"`;
                    upQueries.push(new Query(up));
                    downQueries.push(new Query(down));
                }

                // rename unique constraints
                clonedTable.findColumnUniques(oldColumn).forEach(unique => {
                    // build new constraint name
                    unique.columnNames.splice(unique.columnNames.indexOf(oldColumn.name), 1);
                    unique.columnNames.push(newColumn.name);
                    const newUniqueName = this.connection.namingStrategy.uniqueConstraintName(clonedTable, unique.columnNames);

                    // build queries
                    upQueries.push(new Query(`ALTER TABLE ${this.escapePath(table)} RENAME CONSTRAINT "${unique.name}" TO "${newUniqueName}"`));
                    downQueries.push(new Query(`ALTER TABLE ${this.escapePath(table)} RENAME CONSTRAINT "${newUniqueName}" TO "${unique.name}"`));

                    // replace constraint name
                    unique.name = newUniqueName;
                });

                // rename index constraints
                clonedTable.findColumnIndices(oldColumn).forEach(index => {
                    // build new constraint name
                    index.columnNames.splice(index.columnNames.indexOf(oldColumn.name), 1);
                    index.columnNames.push(newColumn.name);
                    const schema = this.extractSchema(table);
                    const newIndexName = this.connection.namingStrategy.indexName(clonedTable, index.columnNames, index.where);

                    // build queries
                    const up = schema ? `ALTER INDEX "${schema}"."${index.name}" RENAME TO "${newIndexName}"` : `ALTER INDEX "${index.name}" RENAME TO "${newIndexName}"`;
                    const down = schema ? `ALTER INDEX "${schema}"."${newIndexName}" RENAME TO "${index.name}"` : `ALTER INDEX "${newIndexName}" RENAME TO "${index.name}"`;
                    upQueries.push(new Query(up));
                    downQueries.push(new Query(down));

                    // replace constraint name
                    index.name = newIndexName;
                });

                // rename foreign key constraints
                clonedTable.findColumnForeignKeys(oldColumn).forEach(foreignKey => {
                    // build new constraint name
                    foreignKey.columnNames.splice(foreignKey.columnNames.indexOf(oldColumn.name), 1);
                    foreignKey.columnNames.push(newColumn.name);
                    const newForeignKeyName = this.connection.namingStrategy.foreignKeyName(clonedTable, foreignKey.columnNames, foreignKey.referencedTableName, foreignKey.referencedColumnNames);

                    // build queries
                    upQueries.push(new Query(`ALTER TABLE ${this.escapePath(table)} RENAME CONSTRAINT "${foreignKey.name}" TO "${newForeignKeyName}"`));
                    downQueries.push(new Query(`ALTER TABLE ${this.escapePath(table)} RENAME CONSTRAINT "${newForeignKeyName}" TO "${foreignKey.name}"`));

                    // replace constraint name
                    foreignKey.name = newForeignKeyName;
                });

                // rename old column in the Table object
                const oldTableColumn = clonedTable.columns.find(column => column.name === oldColumn.name);
                clonedTable.columns[clonedTable.columns.indexOf(oldTableColumn!)].name = newColumn.name;
                oldColumn.name = newColumn.name;
            }

            if (newColumn.precision !== oldColumn.precision || newColumn.scale !== oldColumn.scale) {
                upQueries.push(new Query(`ALTER TABLE ${this.escapePath(table)} ALTER COLUMN "${newColumn.name}" TYPE ${this.driver.createFullType(newColumn)}`));
                downQueries.push(new Query(`ALTER TABLE ${this.escapePath(table)} ALTER COLUMN "${newColumn.name}" TYPE ${this.driver.createFullType(oldColumn)}`));
            }

            if (
                (newColumn.type === "enum" || newColumn.type === "simple-enum")
                && (oldColumn.type === "enum" || oldColumn.type === "simple-enum")
                && (!OrmUtils.isArraysEqual(newColumn.enum!, oldColumn.enum!) || newColumn.enumName !== oldColumn.enumName)
            ) {
                const arraySuffix = newColumn.isArray ? "[]" : "";

                // "public"."new_enum"
                const newEnumName = this.buildEnumName(table, newColumn);

                // "public"."old_enum"
                const oldEnumName = this.buildEnumName(table, oldColumn);

                // "old_enum"
                const oldEnumNameWithoutSchema = this.buildEnumName(table, oldColumn, false);

                //"public"."old_enum_old"
                const oldEnumNameWithSchema_old = this.buildEnumName(table, oldColumn, true, false, true);

                //"old_enum_old"
                const oldEnumNameWithoutSchema_old = this.buildEnumName(table, oldColumn, false, false, true);

                // rename old ENUM
                upQueries.push(new Query(`ALTER TYPE ${oldEnumName} RENAME TO ${oldEnumNameWithoutSchema_old}`));
                downQueries.push(new Query(`ALTER TYPE ${oldEnumNameWithSchema_old} RENAME TO ${oldEnumNameWithoutSchema}`));

                // create new ENUM
                upQueries.push(this.createEnumTypeSql(table, newColumn, newEnumName));
                downQueries.push(this.dropEnumTypeSql(table, newColumn, newEnumName));

                // if column have default value, we must drop it to avoid issues with type casting
                if (oldColumn.default !== null && oldColumn.default !== undefined) {
                    // mark default as changed to prevent double update
                    defaultValueChanged = true
                    upQueries.push(new Query(`ALTER TABLE ${this.escapePath(table)} ALTER COLUMN "${oldColumn.name}" DROP DEFAULT`));
                    downQueries.push(new Query(`ALTER TABLE ${this.escapePath(table)} ALTER COLUMN "${oldColumn.name}" SET DEFAULT ${oldColumn.default}`));
                }

                // build column types
                const upType = `${newEnumName}${arraySuffix} USING "${newColumn.name}"::"text"::${newEnumName}${arraySuffix}`;
                const downType = `${oldEnumNameWithSchema_old}${arraySuffix} USING "${newColumn.name}"::"text"::${oldEnumNameWithSchema_old}${arraySuffix}`;

                // update column to use new type
                upQueries.push(new Query(`ALTER TABLE ${this.escapePath(table)} ALTER COLUMN "${newColumn.name}" TYPE ${upType}`));
                downQueries.push(new Query(`ALTER TABLE ${this.escapePath(table)} ALTER COLUMN "${newColumn.name}" TYPE ${downType}`));

                // restore column default or create new one
                if (newColumn.default !== null && newColumn.default !== undefined) {
                    upQueries.push(new Query(`ALTER TABLE ${this.escapePath(table)} ALTER COLUMN "${newColumn.name}" SET DEFAULT ${newColumn.default}`));
                    downQueries.push(new Query(`ALTER TABLE ${this.escapePath(table)} ALTER COLUMN "${newColumn.name}" DROP DEFAULT`));
                }

                // remove old ENUM
                upQueries.push(this.dropEnumTypeSql(table, oldColumn, oldEnumNameWithSchema_old));
                downQueries.push(this.createEnumTypeSql(table, oldColumn, oldEnumNameWithSchema_old));
            }

            if (oldColumn.isNullable !== newColumn.isNullable) {
                if (newColumn.isNullable) {
                    upQueries.push(new Query(`ALTER TABLE ${this.escapePath(table)} ALTER COLUMN "${oldColumn.name}" DROP NOT NULL`));
                    downQueries.push(new Query(`ALTER TABLE ${this.escapePath(table)} ALTER COLUMN "${oldColumn.name}" SET NOT NULL`));
                } else {
                    upQueries.push(new Query(`ALTER TABLE ${this.escapePath(table)} ALTER COLUMN "${oldColumn.name}" SET NOT NULL`));
                    downQueries.push(new Query(`ALTER TABLE ${this.escapePath(table)} ALTER COLUMN "${oldColumn.name}" DROP NOT NULL`));
                }
            }

            if (oldColumn.comment !== newColumn.comment) {
                upQueries.push(new Query(`COMMENT ON COLUMN ${this.escapePath(table)}."${oldColumn.name}" IS ${this.escapeComment(newColumn.comment)}`));
                downQueries.push(new Query(`COMMENT ON COLUMN ${this.escapePath(table)}."${newColumn.name}" IS ${this.escapeComment(oldColumn.comment)}`));
            }

            if (newColumn.isPrimary !== oldColumn.isPrimary) {
                const primaryColumns = clonedTable.primaryColumns;

                // if primary column state changed, we must always drop existed constraint.
                if (primaryColumns.length > 0) {
                    const pkName = this.connection.namingStrategy.primaryKeyName(clonedTable.name, primaryColumns.map(column => column.name));
                    const columnNames = primaryColumns.map(column => `"${column.name}"`).join(", ");
                    upQueries.push(new Query(`ALTER TABLE ${this.escapePath(table)} DROP CONSTRAINT "${pkName}"`));
                    downQueries.push(new Query(`ALTER TABLE ${this.escapePath(table)} ADD CONSTRAINT "${pkName}" PRIMARY KEY (${columnNames})`));
                }

                if (newColumn.isPrimary === true) {
                    primaryColumns.push(newColumn);
                    // update column in table
                    const column = clonedTable.columns.find(column => column.name === newColumn.name);
                    column!.isPrimary = true;
                    const pkName = this.connection.namingStrategy.primaryKeyName(clonedTable.name, primaryColumns.map(column => column.name));
                    const columnNames = primaryColumns.map(column => `"${column.name}"`).join(", ");
                    upQueries.push(new Query(`ALTER TABLE ${this.escapePath(table)} ADD CONSTRAINT "${pkName}" PRIMARY KEY (${columnNames})`));
                    downQueries.push(new Query(`ALTER TABLE ${this.escapePath(table)} DROP CONSTRAINT "${pkName}"`));

                } else {
                    const primaryColumn = primaryColumns.find(c => c.name === newColumn.name);
                    primaryColumns.splice(primaryColumns.indexOf(primaryColumn!), 1);

                    // update column in table
                    const column = clonedTable.columns.find(column => column.name === newColumn.name);
                    column!.isPrimary = false;

                    // if we have another primary keys, we must recreate constraint.
                    if (primaryColumns.length > 0) {
                        const pkName = this.connection.namingStrategy.primaryKeyName(clonedTable.name, primaryColumns.map(column => column.name));
                        const columnNames = primaryColumns.map(column => `"${column.name}"`).join(", ");
                        upQueries.push(new Query(`ALTER TABLE ${this.escapePath(table)} ADD CONSTRAINT "${pkName}" PRIMARY KEY (${columnNames})`));
                        downQueries.push(new Query(`ALTER TABLE ${this.escapePath(table)} DROP CONSTRAINT "${pkName}"`));
                    }
                }
            }

            if (newColumn.isUnique !== oldColumn.isUnique) {
                if (newColumn.isUnique === true) {
                    const uniqueConstraint = new TableUnique({
                        name: this.connection.namingStrategy.uniqueConstraintName(table.name, [newColumn.name]),
                        columnNames: [newColumn.name]
                    });
                    clonedTable.uniques.push(uniqueConstraint);
                    upQueries.push(new Query(`ALTER TABLE ${this.escapePath(table)} ADD CONSTRAINT "${uniqueConstraint.name}" UNIQUE ("${newColumn.name}")`));
                    downQueries.push(new Query(`ALTER TABLE ${this.escapePath(table)} DROP CONSTRAINT "${uniqueConstraint.name}"`));

                } else {
                    const uniqueConstraint = clonedTable.uniques.find(unique => {
                        return unique.columnNames.length === 1 && !!unique.columnNames.find(columnName => columnName === newColumn.name);
                    });
                    clonedTable.uniques.splice(clonedTable.uniques.indexOf(uniqueConstraint!), 1);
                    upQueries.push(new Query(`ALTER TABLE ${this.escapePath(table)} DROP CONSTRAINT "${uniqueConstraint!.name}"`));
                    downQueries.push(new Query(`ALTER TABLE ${this.escapePath(table)} ADD CONSTRAINT "${uniqueConstraint!.name}" UNIQUE ("${newColumn.name}")`));
                }
            }

            if (oldColumn.isGenerated !== newColumn.isGenerated && newColumn.generationStrategy !== "uuid") {
                if (newColumn.isGenerated === true) {
                    upQueries.push(new Query(`CREATE SEQUENCE ${this.buildSequenceName(table, newColumn)} OWNED BY ${this.escapePath(table)}."${newColumn.name}"`));
                    downQueries.push(new Query(`DROP SEQUENCE ${this.buildSequenceName(table, newColumn)}`));

                    upQueries.push(new Query(`ALTER TABLE ${this.escapePath(table)} ALTER COLUMN "${newColumn.name}" SET DEFAULT nextval('${this.buildSequenceName(table, newColumn, undefined, true)}')`));
                    downQueries.push(new Query(`ALTER TABLE ${this.escapePath(table)} ALTER COLUMN "${newColumn.name}" DROP DEFAULT`));

                } else {
                    upQueries.push(new Query(`ALTER TABLE ${this.escapePath(table)} ALTER COLUMN "${newColumn.name}" DROP DEFAULT`));
                    downQueries.push(new Query(`ALTER TABLE ${this.escapePath(table)} ALTER COLUMN "${newColumn.name}" SET DEFAULT nextval('${this.buildSequenceName(table, newColumn, undefined, true)}')`));

                    upQueries.push(new Query(`DROP SEQUENCE ${this.buildSequenceName(table, newColumn)}`));
                    downQueries.push(new Query(`CREATE SEQUENCE ${this.buildSequenceName(table, newColumn)} OWNED BY ${this.escapePath(table)}."${newColumn.name}"`));
                }
            }

            // the default might have changed when the enum changed
            if (newColumn.default !== oldColumn.default && !defaultValueChanged) {
                if (newColumn.default !== null && newColumn.default !== undefined) {
                    upQueries.push(new Query(`ALTER TABLE ${this.escapePath(table)} ALTER COLUMN "${newColumn.name}" SET DEFAULT ${newColumn.default}`));

                    if (oldColumn.default !== null && oldColumn.default !== undefined) {
                        downQueries.push(new Query(`ALTER TABLE ${this.escapePath(table)} ALTER COLUMN "${newColumn.name}" SET DEFAULT ${oldColumn.default}`));
                    } else {
                        downQueries.push(new Query(`ALTER TABLE ${this.escapePath(table)} ALTER COLUMN "${newColumn.name}" DROP DEFAULT`));
                    }

                } else if (oldColumn.default !== null && oldColumn.default !== undefined) {
                    upQueries.push(new Query(`ALTER TABLE ${this.escapePath(table)} ALTER COLUMN "${newColumn.name}" DROP DEFAULT`));
                    downQueries.push(new Query(`ALTER TABLE ${this.escapePath(table)} ALTER COLUMN "${newColumn.name}" SET DEFAULT ${oldColumn.default}`));
                }
            }

            if ((newColumn.spatialFeatureType || "").toLowerCase() !== (oldColumn.spatialFeatureType || "").toLowerCase() || newColumn.srid !== oldColumn.srid) {
                upQueries.push(new Query(`ALTER TABLE ${this.escapePath(table)} ALTER COLUMN "${newColumn.name}" TYPE ${this.driver.createFullType(newColumn)}`));
                downQueries.push(new Query(`ALTER TABLE ${this.escapePath(table)} ALTER COLUMN "${newColumn.name}" TYPE ${this.driver.createFullType(oldColumn)}`));
            }

            if (newColumn.generatedType !== oldColumn.generatedType) {
                // Convert generated column data to normal column
                if (!newColumn.generatedType || newColumn.generatedType === "VIRTUAL") {
                    // We can copy the generated data to the new column
                    const tableName = await this.getTableNameWithSchema(table.name);
                    upQueries.push(new Query(`ALTER TABLE ${this.escapePath(table)} RENAME COLUMN "${oldColumn.name}" TO "TEMP_OLD_${oldColumn.name}"`));
                    upQueries.push(new Query(`ALTER TABLE ${this.escapePath(table)} ADD ${this.buildCreateColumnSql(table, newColumn)}`));
                    upQueries.push(new Query(`UPDATE ${this.escapePath(table)} SET "${newColumn.name}" = "TEMP_OLD_${oldColumn.name}"`));
                    upQueries.push(new Query(`ALTER TABLE ${this.escapePath(table)} DROP COLUMN "TEMP_OLD_${oldColumn.name}"`));
                    upQueries.push(new Query(`DELETE FROM typeorm_generation_meta WHERE table_name = $1 AND column_name = $2`, [tableName, oldColumn.name]));
                    // However, we can't copy it back on downgrade. It needs to regenerate.
                    downQueries.push(new Query(`ALTER TABLE ${this.escapePath(table)} DROP COLUMN "${newColumn.name}"`));
                    downQueries.push(new Query(`ALTER TABLE ${this.escapePath(table)} ADD ${this.buildCreateColumnSql(table, oldColumn)}`));
                    downQueries.push(new Query(`DELETE FROM typeorm_generation_meta WHERE table_name = $1 AND column_name = $2`, [tableName, newColumn.name]));
                    downQueries.push(new Query(`INSERT INTO typeorm_generation_meta(table_name, column_name, generation_expression) VALUES ($1, $2, $3)`, [tableName, oldColumn.name, oldColumn.asExpression]));
                }
            }

        }

        await this.executeQueries(upQueries, downQueries);
        this.replaceCachedTable(table, clonedTable);
    }

    /**
     * Changes a column in the table.
     */
    async changeColumns(tableOrName: Table|string, changedColumns: { newColumn: TableColumn, oldColumn: TableColumn }[]): Promise<void> {
        for (const {oldColumn, newColumn} of changedColumns) {
            await this.changeColumn(tableOrName, oldColumn, newColumn);
        }
    }

    /**
     * Drops column in the table.
     */
    async dropColumn(tableOrName: Table|string, columnOrName: TableColumn|string): Promise<void> {
        const table = tableOrName instanceof Table ? tableOrName : await this.getCachedTable(tableOrName);
        const column = columnOrName instanceof TableColumn ? columnOrName : table.findColumnByName(columnOrName);
        if (!column)
            throw new Error(`Column "${columnOrName}" was not found in table "${table.name}"`);

        const clonedTable = table.clone();
        const upQueries: Query[] = [];
        const downQueries: Query[] = [];

        // drop primary key constraint
        if (column.isPrimary) {
            const pkName = this.connection.namingStrategy.primaryKeyName(clonedTable.name, clonedTable.primaryColumns.map(column => column.name));
            const columnNames = clonedTable.primaryColumns.map(primaryColumn => `"${primaryColumn.name}"`).join(", ");
            upQueries.push(new Query(`ALTER TABLE ${this.escapePath(clonedTable)} DROP CONSTRAINT "${pkName}"`));
            downQueries.push(new Query(`ALTER TABLE ${this.escapePath(clonedTable)} ADD CONSTRAINT "${pkName}" PRIMARY KEY (${columnNames})`));

            // update column in table
            const tableColumn = clonedTable.findColumnByName(column.name);
            tableColumn!.isPrimary = false;

            // if primary key have multiple columns, we must recreate it without dropped column
            if (clonedTable.primaryColumns.length > 0) {
                const pkName = this.connection.namingStrategy.primaryKeyName(clonedTable.name, clonedTable.primaryColumns.map(column => column.name));
                const columnNames = clonedTable.primaryColumns.map(primaryColumn => `"${primaryColumn.name}"`).join(", ");
                upQueries.push(new Query(`ALTER TABLE ${this.escapePath(clonedTable)} ADD CONSTRAINT "${pkName}" PRIMARY KEY (${columnNames})`));
                downQueries.push(new Query(`ALTER TABLE ${this.escapePath(clonedTable)} DROP CONSTRAINT "${pkName}"`));
            }
        }

        // drop column index
        const columnIndex = clonedTable.indices.find(index => index.columnNames.length === 1 && index.columnNames[0] === column.name);
        if (columnIndex) {
            clonedTable.indices.splice(clonedTable.indices.indexOf(columnIndex), 1);
            upQueries.push(this.dropIndexSql(table, columnIndex));
            downQueries.push(this.createIndexSql(table, columnIndex));
        }

        // drop column check
        const columnCheck = clonedTable.checks.find(check => !!check.columnNames && check.columnNames.length === 1 && check.columnNames[0] === column.name);
        if (columnCheck) {
            clonedTable.checks.splice(clonedTable.checks.indexOf(columnCheck), 1);
            upQueries.push(this.dropCheckConstraintSql(table, columnCheck));
            downQueries.push(this.createCheckConstraintSql(table, columnCheck));
        }

        // drop column unique
        const columnUnique = clonedTable.uniques.find(unique => unique.columnNames.length === 1 && unique.columnNames[0] === column.name);
        if (columnUnique) {
            clonedTable.uniques.splice(clonedTable.uniques.indexOf(columnUnique), 1);
            upQueries.push(this.dropUniqueConstraintSql(table, columnUnique));
            downQueries.push(this.createUniqueConstraintSql(table, columnUnique));
        }

        upQueries.push(new Query(`ALTER TABLE ${this.escapePath(table)} DROP COLUMN "${column.name}"`));
        downQueries.push(new Query(`ALTER TABLE ${this.escapePath(table)} ADD ${this.buildCreateColumnSql(table, column)}`));

        // drop enum type
        if (column.type === "enum" || column.type === "simple-enum") {
            const hasEnum = await this.hasEnumType(table, column);
            if (hasEnum) {
                const enumType = await this.getEnumTypeName(table, column);
                const escapedEnumName = `"${enumType.enumTypeSchema}"."${enumType.enumTypeName}"`;
                upQueries.push(this.dropEnumTypeSql(table, column, escapedEnumName));
                downQueries.push(this.createEnumTypeSql(table, column, escapedEnumName));
            }
        }

        if (column.generatedType === "STORED") {
            const tableName = await this.getTableNameWithSchema(table.name);
            upQueries.push(new Query(`DELETE FROM typeorm_generation_meta WHERE table_name = $1 AND column_name = $2`, [tableName, column.name]));
            downQueries.push(new Query(`INSERT INTO typeorm_generation_meta(table_name, column_name, generation_expression) VALUES ($1, $2, $3)`, [tableName, column.name, column.asExpression]));
        }

        await this.executeQueries(upQueries, downQueries);

        clonedTable.removeColumn(column);
        this.replaceCachedTable(table, clonedTable);
    }

    /**
     * Drops the columns in the table.
     */
    async dropColumns(tableOrName: Table|string, columns: TableColumn[]): Promise<void> {
        for (const column of columns) {
            await this.dropColumn(tableOrName, column);
        }
    }

    /**
     * Creates a new primary key.
     */
    async createPrimaryKey(tableOrName: Table|string, columnNames: string[]): Promise<void> {
        const table = tableOrName instanceof Table ? tableOrName : await this.getCachedTable(tableOrName);
        const clonedTable = table.clone();

        const up = this.createPrimaryKeySql(table, columnNames);

        // mark columns as primary, because dropPrimaryKeySql build constraint name from table primary column names.
        clonedTable.columns.forEach(column => {
            if (columnNames.find(columnName => columnName === column.name))
                column.isPrimary = true;
        });
        const down = this.dropPrimaryKeySql(clonedTable);

        await this.executeQueries(up, down);
        this.replaceCachedTable(table, clonedTable);
    }

    /**
     * Updates composite primary keys.
     */
    async updatePrimaryKeys(tableOrName: Table|string, columns: TableColumn[]): Promise<void> {
        const table = tableOrName instanceof Table ? tableOrName : await this.getCachedTable(tableOrName);
        const clonedTable = table.clone();
        const columnNames = columns.map(column => column.name);
        const upQueries: Query[] = [];
        const downQueries: Query[] = [];

        // if table already have primary columns, we must drop them.
        const primaryColumns = clonedTable.primaryColumns;
        if (primaryColumns.length > 0) {
            const pkName = this.connection.namingStrategy.primaryKeyName(clonedTable.name, primaryColumns.map(column => column.name));
            const columnNamesString = primaryColumns.map(column => `"${column.name}"`).join(", ");
            upQueries.push(new Query(`ALTER TABLE ${this.escapePath(table)} DROP CONSTRAINT "${pkName}"`));
            downQueries.push(new Query(`ALTER TABLE ${this.escapePath(table)} ADD CONSTRAINT "${pkName}" PRIMARY KEY (${columnNamesString})`));
        }

        // update columns in table.
        clonedTable.columns
            .filter(column => columnNames.indexOf(column.name) !== -1)
            .forEach(column => column.isPrimary = true);

        const pkName = this.connection.namingStrategy.primaryKeyName(clonedTable.name, columnNames);
        const columnNamesString = columnNames.map(columnName => `"${columnName}"`).join(", ");
        upQueries.push(new Query(`ALTER TABLE ${this.escapePath(table)} ADD CONSTRAINT "${pkName}" PRIMARY KEY (${columnNamesString})`));
        downQueries.push(new Query(`ALTER TABLE ${this.escapePath(table)} DROP CONSTRAINT "${pkName}"`));

        await this.executeQueries(upQueries, downQueries);
        this.replaceCachedTable(table, clonedTable);
    }

    /**
     * Drops a primary key.
     */
    async dropPrimaryKey(tableOrName: Table|string): Promise<void> {
        const table = tableOrName instanceof Table ? tableOrName : await this.getCachedTable(tableOrName);
        const up = this.dropPrimaryKeySql(table);
        const down = this.createPrimaryKeySql(table, table.primaryColumns.map(column => column.name));
        await this.executeQueries(up, down);
        table.primaryColumns.forEach(column => {
            column.isPrimary = false;
        });
    }

    /**
     * Creates new unique constraint.
     */
    async createUniqueConstraint(tableOrName: Table|string, uniqueConstraint: TableUnique): Promise<void> {
        const table = tableOrName instanceof Table ? tableOrName : await this.getCachedTable(tableOrName);

        // new unique constraint may be passed without name. In this case we generate unique name manually.
        if (!uniqueConstraint.name)
            uniqueConstraint.name = this.connection.namingStrategy.uniqueConstraintName(table.name, uniqueConstraint.columnNames);

        const up = this.createUniqueConstraintSql(table, uniqueConstraint);
        const down = this.dropUniqueConstraintSql(table, uniqueConstraint);
        await this.executeQueries(up, down);
        table.addUniqueConstraint(uniqueConstraint);
    }

    /**
     * Creates new unique constraints.
     */
    async createUniqueConstraints(tableOrName: Table|string, uniqueConstraints: TableUnique[]): Promise<void> {
        for (const uniqueConstraint of uniqueConstraints) {
            await this.createUniqueConstraint(tableOrName, uniqueConstraint);
        }
    }

    /**
     * Drops unique constraint.
     */
    async dropUniqueConstraint(tableOrName: Table|string, uniqueOrName: TableUnique|string): Promise<void> {
        const table = tableOrName instanceof Table ? tableOrName : await this.getCachedTable(tableOrName);
        const uniqueConstraint = uniqueOrName instanceof TableUnique ? uniqueOrName : table.uniques.find(u => u.name === uniqueOrName);
        if (!uniqueConstraint)
            throw new Error(`Supplied unique constraint was not found in table ${table.name}`);

        const up = this.dropUniqueConstraintSql(table, uniqueConstraint);
        const down = this.createUniqueConstraintSql(table, uniqueConstraint);
        await this.executeQueries(up, down);
        table.removeUniqueConstraint(uniqueConstraint);
    }

    /**
     * Drops unique constraints.
     */
    async dropUniqueConstraints(tableOrName: Table|string, uniqueConstraints: TableUnique[]): Promise<void> {
        for (const uniqueConstraint of uniqueConstraints) {
            await this.dropUniqueConstraint(tableOrName, uniqueConstraint);
        }
    }

    /**
     * Creates new check constraint.
     */
    async createCheckConstraint(tableOrName: Table|string, checkConstraint: TableCheck): Promise<void> {
        const table = tableOrName instanceof Table ? tableOrName : await this.getCachedTable(tableOrName);

        // new unique constraint may be passed without name. In this case we generate unique name manually.
        if (!checkConstraint.name)
            checkConstraint.name = this.connection.namingStrategy.checkConstraintName(table.name, checkConstraint.expression!);

        const up = this.createCheckConstraintSql(table, checkConstraint);
        const down = this.dropCheckConstraintSql(table, checkConstraint);
        await this.executeQueries(up, down);
        table.addCheckConstraint(checkConstraint);
    }

    /**
     * Creates new check constraints.
     */
    async createCheckConstraints(tableOrName: Table|string, checkConstraints: TableCheck[]): Promise<void> {
        const promises = checkConstraints.map(checkConstraint => this.createCheckConstraint(tableOrName, checkConstraint));
        await Promise.all(promises);
    }

    /**
     * Drops check constraint.
     */
    async dropCheckConstraint(tableOrName: Table|string, checkOrName: TableCheck|string): Promise<void> {
        const table = tableOrName instanceof Table ? tableOrName : await this.getCachedTable(tableOrName);
        const checkConstraint = checkOrName instanceof TableCheck ? checkOrName : table.checks.find(c => c.name === checkOrName);
        if (!checkConstraint)
            throw new Error(`Supplied check constraint was not found in table ${table.name}`);

        const up = this.dropCheckConstraintSql(table, checkConstraint);
        const down = this.createCheckConstraintSql(table, checkConstraint);
        await this.executeQueries(up, down);
        table.removeCheckConstraint(checkConstraint);
    }

    /**
     * Drops check constraints.
     */
    async dropCheckConstraints(tableOrName: Table|string, checkConstraints: TableCheck[]): Promise<void> {
        const promises = checkConstraints.map(checkConstraint => this.dropCheckConstraint(tableOrName, checkConstraint));
        await Promise.all(promises);
    }

    /**
     * Creates new exclusion constraint.
     */
    async createExclusionConstraint(tableOrName: Table|string, exclusionConstraint: TableExclusion): Promise<void> {
        const table = tableOrName instanceof Table ? tableOrName : await this.getCachedTable(tableOrName);

        // new unique constraint may be passed without name. In this case we generate unique name manually.
        if (!exclusionConstraint.name)
            exclusionConstraint.name = this.connection.namingStrategy.exclusionConstraintName(table.name, exclusionConstraint.expression!);

        const up = this.createExclusionConstraintSql(table, exclusionConstraint);
        const down = this.dropExclusionConstraintSql(table, exclusionConstraint);
        await this.executeQueries(up, down);
        table.addExclusionConstraint(exclusionConstraint);
    }

    /**
     * Creates new exclusion constraints.
     */
    async createExclusionConstraints(tableOrName: Table|string, exclusionConstraints: TableExclusion[]): Promise<void> {
        const promises = exclusionConstraints.map(exclusionConstraint => this.createExclusionConstraint(tableOrName, exclusionConstraint));
        await Promise.all(promises);
    }

    /**
     * Drops exclusion constraint.
     */
    async dropExclusionConstraint(tableOrName: Table|string, exclusionOrName: TableExclusion|string): Promise<void> {
        const table = tableOrName instanceof Table ? tableOrName : await this.getCachedTable(tableOrName);
        const exclusionConstraint = exclusionOrName instanceof TableExclusion ? exclusionOrName : table.exclusions.find(c => c.name === exclusionOrName);
        if (!exclusionConstraint)
            throw new Error(`Supplied exclusion constraint was not found in table ${table.name}`);

        const up = this.dropExclusionConstraintSql(table, exclusionConstraint);
        const down = this.createExclusionConstraintSql(table, exclusionConstraint);
        await this.executeQueries(up, down);
        table.removeExclusionConstraint(exclusionConstraint);
    }

    /**
     * Drops exclusion constraints.
     */
    async dropExclusionConstraints(tableOrName: Table|string, exclusionConstraints: TableExclusion[]): Promise<void> {
        const promises = exclusionConstraints.map(exclusionConstraint => this.dropExclusionConstraint(tableOrName, exclusionConstraint));
        await Promise.all(promises);
    }

    /**
     * Creates a new foreign key.
     */
    async createForeignKey(tableOrName: Table|string, foreignKey: TableForeignKey): Promise<void> {
        const table = tableOrName instanceof Table ? tableOrName : await this.getCachedTable(tableOrName);

        // new FK may be passed without name. In this case we generate FK name manually.
        if (!foreignKey.name)
            foreignKey.name = this.connection.namingStrategy.foreignKeyName(table.name, foreignKey.columnNames, foreignKey.referencedTableName, foreignKey.referencedColumnNames);

        const up = this.createForeignKeySql(table, foreignKey);
        const down = this.dropForeignKeySql(table, foreignKey);
        await this.executeQueries(up, down);
        table.addForeignKey(foreignKey);
    }

    /**
     * Creates a new foreign keys.
     */
    async createForeignKeys(tableOrName: Table|string, foreignKeys: TableForeignKey[]): Promise<void> {
        for (const foreignKey of foreignKeys) {
            await this.createForeignKey(tableOrName, foreignKey);
        }
    }

    /**
     * Drops a foreign key from the table.
     */
    async dropForeignKey(tableOrName: Table|string, foreignKeyOrName: TableForeignKey|string): Promise<void> {
        const table = tableOrName instanceof Table ? tableOrName : await this.getCachedTable(tableOrName);
        const foreignKey = foreignKeyOrName instanceof TableForeignKey ? foreignKeyOrName : table.foreignKeys.find(fk => fk.name === foreignKeyOrName);
        if (!foreignKey)
            throw new Error(`Supplied foreign key was not found in table ${table.name}`);

        const up = this.dropForeignKeySql(table, foreignKey);
        const down = this.createForeignKeySql(table, foreignKey);
        await this.executeQueries(up, down);
        table.removeForeignKey(foreignKey);
    }

    /**
     * Drops a foreign keys from the table.
     */
    async dropForeignKeys(tableOrName: Table|string, foreignKeys: TableForeignKey[]): Promise<void> {
        for (const foreignKey of foreignKeys) {
            await this.dropForeignKey(tableOrName, foreignKey);
        }
    }

    /**
     * Creates a new index.
     */
    async createIndex(tableOrName: Table|string, index: TableIndex): Promise<void> {
        const table = tableOrName instanceof Table ? tableOrName : await this.getCachedTable(tableOrName);

        // new index may be passed without name. In this case we generate index name manually.
        if (!index.name)
            index.name = this.connection.namingStrategy.indexName(table.name, index.columnNames, index.where);

        const up = this.createIndexSql(table, index);
        const down = this.dropIndexSql(table, index);
        await this.executeQueries(up, down);
        table.addIndex(index);
    }

    /**
     * Creates a new indices
     */
    async createIndices(tableOrName: Table|string, indices: TableIndex[]): Promise<void> {
        for (const index of indices) {
            await this.createIndex(tableOrName, index);
        }
    }

    /**
     * Drops an index from the table.
     */
    async dropIndex(tableOrName: Table|string, indexOrName: TableIndex|string): Promise<void> {
        const table = tableOrName instanceof Table ? tableOrName : await this.getCachedTable(tableOrName);
        const index = indexOrName instanceof TableIndex ? indexOrName : table.indices.find(i => i.name === indexOrName);
        if (!index)
            throw new Error(`Supplied index was not found in table ${table.name}`);

        const up = this.dropIndexSql(table, index);
        const down = this.createIndexSql(table, index);
        await this.executeQueries(up, down);
        table.removeIndex(index);
    }

    /**
     * Drops an indices from the table.
     */
    async dropIndices(tableOrName: Table|string, indices: TableIndex[]): Promise<void> {
        for (const index of indices) {
            await this.dropIndex(tableOrName, index);
        }
    }

    /**
     * Clears all table contents.
     * Note: this operation uses SQL's TRUNCATE query which cannot be reverted in transactions.
     */
    async clearTable(tableName: string): Promise<void> {
        await this.query(`TRUNCATE TABLE ${this.escapePath(tableName)}`);
    }

    /**
     * Removes all tables from the currently connected database.
     */
    async clearDatabase(): Promise<void> {
        const schemas: string[] = [];
        this.connection.entityMetadatas
            .filter(metadata => metadata.schema)
            .forEach(metadata => {
                const isSchemaExist = !!schemas.find(schema => schema === metadata.schema);
                if (!isSchemaExist)
                    schemas.push(metadata.schema!);
            });
        schemas.push(this.driver.options.schema || "current_schema()");
        const schemaNamesString = schemas.map(name => {
            return name === "current_schema()" ? name : "'" + name + "'";
        }).join(", ");

        await this.startTransaction();
        try {
            const selectViewDropsQuery = `SELECT 'DROP VIEW IF EXISTS "' || schemaname || '"."' || viewname || '" CASCADE;' as "query" ` +
             `FROM "pg_views" WHERE "schemaname" IN (${schemaNamesString}) AND "viewname" NOT IN ('geography_columns', 'geometry_columns', 'raster_columns', 'raster_overviews')`;
            const dropViewQueries: ObjectLiteral[] = await this.query(selectViewDropsQuery);
            await Promise.all(dropViewQueries.map(q => this.query(q["query"])));

            // ignore spatial_ref_sys; it's a special table supporting PostGIS
            // TODO generalize this as this.driver.ignoreTables
            const selectTableDropsQuery = `SELECT 'DROP TABLE IF EXISTS "' || schemaname || '"."' || tablename || '" CASCADE;' as "query" FROM "pg_tables" WHERE "schemaname" IN (${schemaNamesString}) AND "tablename" NOT IN ('spatial_ref_sys')`;
            const dropTableQueries: ObjectLiteral[] = await this.query(selectTableDropsQuery);
            await Promise.all(dropTableQueries.map(q => this.query(q["query"])));
            await this.dropEnumTypes(schemaNamesString);

            await this.commitTransaction();

        } catch (error) {
            try { // we throw original error even if rollback thrown an error
                await this.rollbackTransaction();
            } catch (rollbackError) { }
            throw error;
        }
    }

    // -------------------------------------------------------------------------
    // Protected Methods
    // -------------------------------------------------------------------------

    protected async loadViews(viewNames: string[]): Promise<View[]> {
        const hasTable = await this.hasTable(this.getTypeormMetadataTableName());
        if (!hasTable)
            return Promise.resolve([]);

        const currentSchemaQuery = await this.query(`SELECT * FROM current_schema()`);
        const currentSchema = currentSchemaQuery[0]["current_schema"];

        const viewsCondition = viewNames.map(viewName => {
            let [schema, name] = viewName.split(".");
            if (!name) {
                name = schema;
                schema = this.driver.options.schema || currentSchema;
            }
            return `("t"."schema" = '${schema}' AND "t"."name" = '${name}')`;
        }).join(" OR ");

        const query = `SELECT "t".*, "v"."check_option" FROM ${this.escapePath(this.getTypeormMetadataTableName())} "t" ` +
            `INNER JOIN "information_schema"."views" "v" ON "v"."table_schema" = "t"."schema" AND "v"."table_name" = "t"."name" WHERE "t"."type" = 'VIEW' ${viewsCondition ? `AND (${viewsCondition})` : ""}`;
        const dbViews = await this.query(query);
        return dbViews.map((dbView: any) => {
            const view = new View();
            const schema = dbView["schema"] === currentSchema && !this.driver.options.schema ? undefined : dbView["schema"];
            view.name = this.driver.buildTableName(dbView["name"], schema);
            view.expression = dbView["value"];
            return view;
        });
    }

    /**
     * Loads all tables (with given names) from the database and creates a Table from them.
     */
    protected async loadTables(tableNames: string[]): Promise<Table[]> {

        // if no tables given then no need to proceed
        if (!tableNames || !tableNames.length)
            return [];

        const currentSchemaQuery = await this.query(`SELECT * FROM current_schema()`);
        const currentSchema = currentSchemaQuery[0]["current_schema"];

        const tablesCondition = tableNames.map(tableName => {
            let [schema, name] = tableName.split(".");
            if (!name) {
                name = schema;
                schema = this.driver.options.schema || currentSchema;
            }
            return `("table_schema" = '${schema}' AND "table_name" = '${name}')`;
        }).join(" OR ");
        const tablesSql = `SELECT * FROM "information_schema"."tables" WHERE ` + tablesCondition;

        /**
         * Uses standard SQL information_schema.columns table and postgres-specific
         * pg_catalog.pg_attribute table to get column information.
         * @see https://stackoverflow.com/a/19541865
         */
        const columnsSql = `
            SELECT columns.*,
              pg_catalog.col_description(('"' || table_catalog || '"."' || table_schema || '"."' || table_name || '"')::regclass::oid, ordinal_position) AS description,
              ('"' || "udt_schema" || '"."' || "udt_name" || '"')::"regtype" AS "regtype",
              pg_catalog.format_type("col_attr"."atttypid", "col_attr"."atttypmod") AS "format_type"
              FROM "information_schema"."columns"
              LEFT JOIN "pg_catalog"."pg_attribute" AS "col_attr"
              ON "col_attr"."attname" = "columns"."column_name"
              AND "col_attr"."attrelid" = (
                SELECT
                  "cls"."oid" FROM "pg_catalog"."pg_class" AS "cls"
                  LEFT JOIN "pg_catalog"."pg_namespace" AS "ns"
                  ON "ns"."oid" = "cls"."relnamespace"
                WHERE "cls"."relname" = "columns"."table_name"
                AND "ns"."nspname" = "columns"."table_schema"
              )
            WHERE
            ` + tablesCondition;

        const constraintsCondition = tableNames.map(tableName => {
            let [schema, name] = tableName.split(".");
            if (!name) {
                name = schema;
                schema = this.driver.options.schema || currentSchema;
            }
            return `("ns"."nspname" = '${schema}' AND "t"."relname" = '${name}')`;
        }).join(" OR ");

        const constraintsSql = `SELECT "ns"."nspname" AS "table_schema", "t"."relname" AS "table_name", "cnst"."conname" AS "constraint_name", ` +
            `pg_get_constraintdef("cnst"."oid") AS "expression", ` +
            `CASE "cnst"."contype" WHEN 'p' THEN 'PRIMARY' WHEN 'u' THEN 'UNIQUE' WHEN 'c' THEN 'CHECK' WHEN 'x' THEN 'EXCLUDE' END AS "constraint_type", "a"."attname" AS "column_name" ` +
            `FROM "pg_constraint" "cnst" ` +
            `INNER JOIN "pg_class" "t" ON "t"."oid" = "cnst"."conrelid" ` +
            `INNER JOIN "pg_namespace" "ns" ON "ns"."oid" = "cnst"."connamespace" ` +
            `LEFT JOIN "pg_attribute" "a" ON "a"."attrelid" = "cnst"."conrelid" AND "a"."attnum" = ANY ("cnst"."conkey") ` +
            `WHERE "t"."relkind" IN ('r', 'p') AND (${constraintsCondition})`;

        const indicesSql = `SELECT "ns"."nspname" AS "table_schema", "t"."relname" AS "table_name", "i"."relname" AS "constraint_name", "a"."attname" AS "column_name", ` +
            `CASE "ix"."indisunique" WHEN 't' THEN 'TRUE' ELSE'FALSE' END AS "is_unique", pg_get_expr("ix"."indpred", "ix"."indrelid") AS "condition", ` +
            `"types"."typname" AS "type_name" ` +
            `FROM "pg_class" "t" ` +
            `INNER JOIN "pg_index" "ix" ON "ix"."indrelid" = "t"."oid" ` +
            `INNER JOIN "pg_attribute" "a" ON "a"."attrelid" = "t"."oid"  AND "a"."attnum" = ANY ("ix"."indkey") ` +
            `INNER JOIN "pg_namespace" "ns" ON "ns"."oid" = "t"."relnamespace" ` +
            `INNER JOIN "pg_class" "i" ON "i"."oid" = "ix"."indexrelid" ` +
            `INNER JOIN "pg_type" "types" ON "types"."oid" = "a"."atttypid" ` +
            `LEFT JOIN "pg_constraint" "cnst" ON "cnst"."conname" = "i"."relname" ` +
            `WHERE "t"."relkind" IN ('r', 'p') AND "cnst"."contype" IS NULL AND (${constraintsCondition})`;

        const foreignKeysCondition = tableNames.map(tableName => {
            let [schema, name] = tableName.split(".");
            if (!name) {
                name = schema;
                schema = this.driver.options.schema || currentSchema;
            }
            return `("ns"."nspname" = '${schema}' AND "cl"."relname" = '${name}')`;
        }).join(" OR ");

        const hasRelispartitionColumn = await this.hasSupportForPartitionedTables();
        const isPartitionCondition = hasRelispartitionColumn ? ` AND "cl"."relispartition" = 'f'` : "";

        const foreignKeysSql = `SELECT "con"."conname" AS "constraint_name", "con"."nspname" AS "table_schema", "con"."relname" AS "table_name", "att2"."attname" AS "column_name", ` +
            `"ns"."nspname" AS "referenced_table_schema", "cl"."relname" AS "referenced_table_name", "att"."attname" AS "referenced_column_name", "con"."confdeltype" AS "on_delete", ` +
            `"con"."confupdtype" AS "on_update", "con"."condeferrable" AS "deferrable", "con"."condeferred" AS "deferred" ` +
            `FROM ( ` +
            `SELECT UNNEST ("con1"."conkey") AS "parent", UNNEST ("con1"."confkey") AS "child", "con1"."confrelid", "con1"."conrelid", "con1"."conname", "con1"."contype", "ns"."nspname", ` +
            `"cl"."relname", "con1"."condeferrable", ` +
            `CASE WHEN "con1"."condeferred" THEN 'INITIALLY DEFERRED' ELSE 'INITIALLY IMMEDIATE' END as condeferred, ` +
            `CASE "con1"."confdeltype" WHEN 'a' THEN 'NO ACTION' WHEN 'r' THEN 'RESTRICT' WHEN 'c' THEN 'CASCADE' WHEN 'n' THEN 'SET NULL' WHEN 'd' THEN 'SET DEFAULT' END as "confdeltype", ` +
            `CASE "con1"."confupdtype" WHEN 'a' THEN 'NO ACTION' WHEN 'r' THEN 'RESTRICT' WHEN 'c' THEN 'CASCADE' WHEN 'n' THEN 'SET NULL' WHEN 'd' THEN 'SET DEFAULT' END as "confupdtype" ` +
            `FROM "pg_class" "cl" ` +
            `INNER JOIN "pg_namespace" "ns" ON "cl"."relnamespace" = "ns"."oid" ` +
            `INNER JOIN "pg_constraint" "con1" ON "con1"."conrelid" = "cl"."oid" ` +
            `WHERE "con1"."contype" = 'f' AND (${foreignKeysCondition}) ` +
            `) "con" ` +
            `INNER JOIN "pg_attribute" "att" ON "att"."attrelid" = "con"."confrelid" AND "att"."attnum" = "con"."child" ` +
            `INNER JOIN "pg_class" "cl" ON "cl"."oid" = "con"."confrelid" ${isPartitionCondition}` +
            `INNER JOIN "pg_namespace" "ns" ON "cl"."relnamespace" = "ns"."oid" ` +
            `INNER JOIN "pg_attribute" "att2" ON "att2"."attrelid" = "con"."conrelid" AND "att2"."attnum" = "con"."parent"`;
        const [dbTables, dbColumns, dbConstraints, dbIndices, dbForeignKeys]: ObjectLiteral[][] = await Promise.all([
            this.query(tablesSql),
            this.query(columnsSql),
            this.query(constraintsSql),
            this.query(indicesSql),
            this.query(foreignKeysSql),
        ]);
        // if tables were not found in the db, no need to proceed
        if (!dbTables.length)
            return [];

        // create tables for loaded tables
        return Promise.all(dbTables.map(async dbTable => {
            const table = new Table();

            const getSchemaFromKey = (dbObject: any, key: string) => dbObject[key] === currentSchema && !this.driver.options.schema ? undefined : dbObject[key];
            // We do not need to join schema name, when database is by default.
            // In this case we need local variable `tableFullName` for below comparision.
            const schema = getSchemaFromKey(dbTable, "table_schema");
            table.name = this.driver.buildTableName(dbTable["table_name"], schema);
            const tableFullName = this.driver.buildTableName(dbTable["table_name"], dbTable["table_schema"]);

            // create columns from the loaded columns
            table.columns = await Promise.all(dbColumns
                .filter(dbColumn => this.driver.buildTableName(dbColumn["table_name"], dbColumn["table_schema"]) === tableFullName)
                .map(async dbColumn => {

                    const columnConstraints = dbConstraints.filter(dbConstraint => {
                        return this.driver.buildTableName(dbConstraint["table_name"], dbConstraint["table_schema"]) === tableFullName && dbConstraint["column_name"] === dbColumn["column_name"];
                    });

                    const tableColumn = new TableColumn();
                    tableColumn.name = dbColumn["column_name"];
                    tableColumn.type = dbColumn["regtype"].toLowerCase();

                    if (tableColumn.type === "numeric" || tableColumn.type === "decimal" || tableColumn.type === "float") {
                        // If one of these properties was set, and another was not, Postgres sets '0' in to unspecified property
                        // we set 'undefined' in to unspecified property to avoid changing column on sync
                        if (dbColumn["numeric_precision"] !== null && !this.isDefaultColumnPrecision(table, tableColumn, dbColumn["numeric_precision"])) {
                            tableColumn.precision = dbColumn["numeric_precision"];
                        } else if (dbColumn["numeric_scale"] !== null && !this.isDefaultColumnScale(table, tableColumn, dbColumn["numeric_scale"])) {
                            tableColumn.precision = undefined;
                        }
                        if (dbColumn["numeric_scale"] !== null && !this.isDefaultColumnScale(table, tableColumn, dbColumn["numeric_scale"])) {
                            tableColumn.scale = dbColumn["numeric_scale"];
                        } else if (dbColumn["numeric_precision"] !== null && !this.isDefaultColumnPrecision(table, tableColumn, dbColumn["numeric_precision"])) {
                            tableColumn.scale = undefined;
                        }
                    }

                    if (dbColumn["data_type"].toLowerCase() === "array") {
                        tableColumn.isArray = true;
                        const type = tableColumn.type.replace("[]", "");
                        tableColumn.type = this.connection.driver.normalizeType({type: type});
                    }

                    if (tableColumn.type === "interval"
                        || tableColumn.type === "time without time zone"
                        || tableColumn.type === "time with time zone"
                        || tableColumn.type === "timestamp without time zone"
                        || tableColumn.type === "timestamp with time zone") {
                        tableColumn.precision = !this.isDefaultColumnPrecision(table, tableColumn, dbColumn["datetime_precision"]) ? dbColumn["datetime_precision"] : undefined;
                    }

                    if (tableColumn.type.indexOf("enum") !== -1) {
                        // check if `enumName` is specified by user
                        const { enumTypeName } = await this.getEnumTypeName(table, tableColumn)
                        const builtEnumName = this.buildEnumName(table, tableColumn, false, true)
                        if (builtEnumName !== enumTypeName)
                            tableColumn.enumName = enumTypeName

                        tableColumn.type = "enum";
                        const sql = `SELECT "e"."enumlabel" AS "value" FROM "pg_enum" "e" ` +
                        `INNER JOIN "pg_type" "t" ON "t"."oid" = "e"."enumtypid" ` +
                        `INNER JOIN "pg_namespace" "n" ON "n"."oid" = "t"."typnamespace" ` +
                        `WHERE "n"."nspname" = '${dbTable["table_schema"]}' AND "t"."typname" = '${this.buildEnumName(table, tableColumn, false, true)}'`;
                        const results: ObjectLiteral[] = await this.query(sql);
                        tableColumn.enum = results.map(result => result["value"]);
                    }

                    if (tableColumn.type === "geometry") {
                        const geometryColumnSql = `SELECT * FROM (
                        SELECT
                          "f_table_schema" "table_schema",
                          "f_table_name" "table_name",
                          "f_geometry_column" "column_name",
                          "srid",
                          "type"
                        FROM "geometry_columns"
                      ) AS _
                      WHERE (${tablesCondition}) AND "column_name" = '${tableColumn.name}' AND "table_name" = '${dbTable["table_name"]}'`;

                        const results: ObjectLiteral[] = await this.query(geometryColumnSql);
                        tableColumn.spatialFeatureType = results[0].type;
                        tableColumn.srid = results[0].srid;
                    }

                    if (tableColumn.type === "geography") {
                        const geographyColumnSql = `SELECT * FROM (
                        SELECT
                          "f_table_schema" "table_schema",
                          "f_table_name" "table_name",
                          "f_geography_column" "column_name",
                          "srid",
                          "type"
                        FROM "geography_columns"
                      ) AS _
                      WHERE (${tablesCondition}) AND "column_name" = '${tableColumn.name}' AND "table_name" = '${dbTable["table_name"]}'`;

                        const results: ObjectLiteral[] = await this.query(geographyColumnSql);
                        tableColumn.spatialFeatureType = results[0].type;
                        tableColumn.srid = results[0].srid;
                    }

                    // check only columns that have length property
                    if (this.driver.withLengthColumnTypes.indexOf(tableColumn.type as ColumnType) !== -1) {
                      let length;
                      if (tableColumn.isArray) {
                        const match = /\((\d+)\)/.exec(dbColumn["format_type"]);
                        length = match ? match[1] : undefined;
                      } else if (dbColumn["character_maximum_length"]) {
                        length = dbColumn["character_maximum_length"].toString();
                      }
                      if (length) {
                        tableColumn.length = !this.isDefaultColumnLength(table, tableColumn, length) ? length : "";
                      }
                    }
                    tableColumn.isNullable = dbColumn["is_nullable"] === "YES";
                    tableColumn.isPrimary = !!columnConstraints.find(constraint => constraint["constraint_type"] === "PRIMARY");

                    const uniqueConstraint = columnConstraints.find(constraint => constraint["constraint_type"] === "UNIQUE");
                    const isConstraintComposite = uniqueConstraint
                        ? !!dbConstraints.find(dbConstraint => dbConstraint["constraint_type"] === "UNIQUE"
                            && dbConstraint["constraint_name"] === uniqueConstraint["constraint_name"]
                            && dbConstraint["column_name"] !== dbColumn["column_name"])
                        : false;
                    tableColumn.isUnique = !!uniqueConstraint && !isConstraintComposite;

                    if (dbColumn["column_default"] !== null && dbColumn["column_default"] !== undefined) {
                        if (dbColumn["column_default"].replace(/"/gi, "") === `nextval('${this.buildSequenceName(table, dbColumn["column_name"], currentSchema, true)}'::regclass)`) {
                            tableColumn.isGenerated = true;
                            tableColumn.generationStrategy = "increment";
                        } else if (dbColumn["column_default"] === "gen_random_uuid()" || /^uuid_generate_v\d\(\)/.test(dbColumn["column_default"])) {
                            tableColumn.isGenerated = true;
                            tableColumn.generationStrategy = "uuid";
                        } else {
                            tableColumn.default = dbColumn["column_default"].replace(/::.*/, "");
                            tableColumn.default = tableColumn.default.replace(/^(-?\d+)$/, "'$1'");
                        }
                    }

<<<<<<< HEAD

                    if (dbColumn["is_generated"] === "ALWAYS" && dbColumn["generation_expression"]) {
                        // In postgres there is no VIRTUAL generated column type
                        tableColumn.generatedType = "STORED";
                        // We cannot relay on information_schema.columns.generation_expression, because it is formatted different.
                        const asExpressionQuery = `SELECT * FROM typeorm_generation_meta WHERE table_name = '${await this.getTableNameWithSchema(tableFullName)}' and column_name = '${tableColumn.name}'`;
                        const results: ObjectLiteral[] = await this.query(asExpressionQuery);
                        if (results[0] && results[0].generation_expression) {
                            tableColumn.asExpression = results[0].generation_expression;
                        } else {
                            tableColumn.asExpression = "";
                        }
                    }

                    tableColumn.comment = dbColumn["description"] == null ? undefined : dbColumn["description"];

=======
                    tableColumn.comment = dbColumn["description"] ? dbColumn["description"] : undefined;
>>>>>>> 0595d232
                    if (dbColumn["character_set_name"])
                        tableColumn.charset = dbColumn["character_set_name"];
                    if (dbColumn["collation_name"])
                        tableColumn.collation = dbColumn["collation_name"];
                    return tableColumn;
                }));

            // find unique constraints of table, group them by constraint name and build TableUnique.
            const tableUniqueConstraints = OrmUtils.uniq(dbConstraints.filter(dbConstraint => {
                return this.driver.buildTableName(dbConstraint["table_name"], dbConstraint["table_schema"]) === tableFullName
                    && dbConstraint["constraint_type"] === "UNIQUE";
            }), dbConstraint => dbConstraint["constraint_name"]);

            table.uniques = tableUniqueConstraints.map(constraint => {
                const uniques = dbConstraints.filter(dbC => dbC["constraint_name"] === constraint["constraint_name"]);
                return new TableUnique({
                    name: constraint["constraint_name"],
                    columnNames: uniques.map(u => u["column_name"])
                });
            });

            // find check constraints of table, group them by constraint name and build TableCheck.
            const tableCheckConstraints = OrmUtils.uniq(dbConstraints.filter(dbConstraint => {
                return this.driver.buildTableName(dbConstraint["table_name"], dbConstraint["table_schema"]) === tableFullName
                    && dbConstraint["constraint_type"] === "CHECK";
            }), dbConstraint => dbConstraint["constraint_name"]);

            table.checks = tableCheckConstraints.map(constraint => {
                const checks = dbConstraints.filter(dbC => dbC["constraint_name"] === constraint["constraint_name"]);
                return new TableCheck({
                    name: constraint["constraint_name"],
                    columnNames: checks.map(c => c["column_name"]),
                    expression: constraint["expression"].replace(/^\s*CHECK\s*\((.*)\)\s*$/i, "$1")
                });
            });

            // find exclusion constraints of table, group them by constraint name and build TableExclusion.
            const tableExclusionConstraints = OrmUtils.uniq(dbConstraints.filter(dbConstraint => {
                return this.driver.buildTableName(dbConstraint["table_name"], dbConstraint["table_schema"]) === tableFullName
                    && dbConstraint["constraint_type"] === "EXCLUDE";
            }), dbConstraint => dbConstraint["constraint_name"]);

            table.exclusions = tableExclusionConstraints.map(constraint => {
                return new TableExclusion({
                    name: constraint["constraint_name"],
                    expression: constraint["expression"].substring(8) // trim EXCLUDE from start of expression
                });
            });

            // find foreign key constraints of table, group them by constraint name and build TableForeignKey.
            const tableForeignKeyConstraints = OrmUtils.uniq(dbForeignKeys.filter(dbForeignKey => {
                return this.driver.buildTableName(dbForeignKey["table_name"], dbForeignKey["table_schema"]) === tableFullName;
            }), dbForeignKey => dbForeignKey["constraint_name"]);

            table.foreignKeys = tableForeignKeyConstraints.map(dbForeignKey => {
                const foreignKeys = dbForeignKeys.filter(dbFk => dbFk["constraint_name"] === dbForeignKey["constraint_name"]);

                // if referenced table located in currently used schema, we don't need to concat schema name to table name.
                const schema = getSchemaFromKey(dbForeignKey, "referenced_table_schema");
                const referencedTableName = this.driver.buildTableName(dbForeignKey["referenced_table_name"], schema);

                return new TableForeignKey({
                    name: dbForeignKey["constraint_name"],
                    columnNames: foreignKeys.map(dbFk => dbFk["column_name"]),
                    referencedTableName: referencedTableName,
                    referencedColumnNames: foreignKeys.map(dbFk => dbFk["referenced_column_name"]),
                    onDelete: dbForeignKey["on_delete"],
                    onUpdate: dbForeignKey["on_update"],
                    deferrable: dbForeignKey["deferrable"] ? dbForeignKey["deferred"] : undefined,
                });
            });

            // find index constraints of table, group them by constraint name and build TableIndex.
            const tableIndexConstraints = OrmUtils.uniq(dbIndices.filter(dbIndex => {
                return this.driver.buildTableName(dbIndex["table_name"], dbIndex["table_schema"]) === tableFullName;
            }), dbIndex => dbIndex["constraint_name"]);

            table.indices = tableIndexConstraints.map(constraint => {
                const indices = dbIndices.filter(index => {
                    return index["table_schema"] === constraint["table_schema"]
                        && index["table_name"] === constraint["table_name"]
                        && index["constraint_name"] === constraint["constraint_name"];
                });
                return new TableIndex(<TableIndexOptions>{
                    table: table,
                    name: constraint["constraint_name"],
                    columnNames: indices.map(i => i["column_name"]),
                    isUnique: constraint["is_unique"] === "TRUE",
                    where: constraint["condition"],
                    isSpatial: indices.every(i => this.driver.spatialTypes.indexOf(i["type_name"]) >= 0),
                    isFulltext: false
                });
            });

            return table;
        }));
    }

    /**
     * Builds create table sql.
     */
    protected createTableSql(table: Table, createForeignKeys?: boolean): Query {
        const columnDefinitions = table.columns.map(column => this.buildCreateColumnSql(table, column)).join(", ");
        let sql = `CREATE TABLE ${this.escapePath(table)} (${columnDefinitions}`;

        table.columns
            .filter(column => column.isUnique)
            .forEach(column => {
                const isUniqueExist = table.uniques.some(unique => unique.columnNames.length === 1 && unique.columnNames[0] === column.name);
                if (!isUniqueExist)
                    table.uniques.push(new TableUnique({
                        name: this.connection.namingStrategy.uniqueConstraintName(table.name, [column.name]),
                        columnNames: [column.name]
                    }));
            });

        if (table.uniques.length > 0) {
            const uniquesSql = table.uniques.map(unique => {
                const uniqueName = unique.name ? unique.name : this.connection.namingStrategy.uniqueConstraintName(table.name, unique.columnNames);
                const columnNames = unique.columnNames.map(columnName => `"${columnName}"`).join(", ");
                return `CONSTRAINT "${uniqueName}" UNIQUE (${columnNames})`;
            }).join(", ");

            sql += `, ${uniquesSql}`;
        }

        if (table.checks.length > 0) {
            const checksSql = table.checks.map(check => {
                const checkName = check.name ? check.name : this.connection.namingStrategy.checkConstraintName(table.name, check.expression!);
                return `CONSTRAINT "${checkName}" CHECK (${check.expression})`;
            }).join(", ");

            sql += `, ${checksSql}`;
        }

        if (table.exclusions.length > 0) {
            const exclusionsSql = table.exclusions.map(exclusion => {
                const exclusionName = exclusion.name ? exclusion.name : this.connection.namingStrategy.exclusionConstraintName(table.name, exclusion.expression!);
                return `CONSTRAINT "${exclusionName}" EXCLUDE ${exclusion.expression}`;
            }).join(", ");

            sql += `, ${exclusionsSql}`;
        }

        if (table.foreignKeys.length > 0 && createForeignKeys) {
            const foreignKeysSql = table.foreignKeys.map(fk => {
                const columnNames = fk.columnNames.map(columnName => `"${columnName}"`).join(", ");
                if (!fk.name)
                    fk.name = this.connection.namingStrategy.foreignKeyName(table.name, fk.columnNames, fk.referencedTableName, fk.referencedColumnNames);
                const referencedColumnNames = fk.referencedColumnNames.map(columnName => `"${columnName}"`).join(", ");

                let constraint = `CONSTRAINT "${fk.name}" FOREIGN KEY (${columnNames}) REFERENCES ${this.escapePath(fk.referencedTableName)} (${referencedColumnNames})`;
                if (fk.onDelete)
                    constraint += ` ON DELETE ${fk.onDelete}`;
                if (fk.onUpdate)
                    constraint += ` ON UPDATE ${fk.onUpdate}`;
                if (fk.deferrable)
                    constraint += ` DEFERRABLE ${fk.deferrable}`;

                return constraint;
            }).join(", ");

            sql += `, ${foreignKeysSql}`;
        }

        const primaryColumns = table.columns.filter(column => column.isPrimary);
        if (primaryColumns.length > 0) {
            const primaryKeyName = this.connection.namingStrategy.primaryKeyName(table.name, primaryColumns.map(column => column.name));
            const columnNames = primaryColumns.map(column => `"${column.name}"`).join(", ");
            sql += `, CONSTRAINT "${primaryKeyName}" PRIMARY KEY (${columnNames})`;
        }

        sql += `)`;

        table.columns
            .filter(it => it.comment)
            .forEach(it => sql += `; COMMENT ON COLUMN ${this.escapePath(table)}."${it.name}" IS ${this.escapeComment(it.comment)}`);

        return new Query(sql);
    }

    /**
     * Builds drop table sql.
     */
    protected dropTableSql(tableOrPath: Table|string): Query {
        return new Query(`DROP TABLE ${this.escapePath(tableOrPath)}`);
    }

    protected createViewSql(view: View): Query {
        const materializedClause = view.materialized ? "MATERIALIZED " : "";
        const viewName = this.escapePath(view);

        if (typeof view.expression === "string") {
            return new Query(`CREATE ${materializedClause}VIEW ${viewName} AS ${view.expression}`);
        } else {
            return new Query(`CREATE ${materializedClause}VIEW ${viewName} AS ${view.expression(this.connection).getQuery()}`);
        }
    }

    protected async insertViewDefinitionSql(view: View): Promise<Query> {
        const currentSchemaQuery = await this.query(`SELECT * FROM current_schema()`);
        const currentSchema = currentSchemaQuery[0]["current_schema"];
        const splittedName = view.name.split(".");
        let schema = this.driver.options.schema || currentSchema;
        let name = view.name;
        if (splittedName.length === 2) {
            schema = splittedName[0];
            name = splittedName[1];
        }

        const expression = typeof view.expression === "string" ? view.expression.trim() : view.expression(this.connection).getQuery();
        const [query, parameters] = this.connection.createQueryBuilder()
            .insert()
            .into(this.getTypeormMetadataTableName())
            .values({ type: "VIEW", schema: schema, name: name, value: expression })
            .getQueryAndParameters();

        return new Query(query, parameters);
    }

    /**
     * Builds drop view sql.
     */
    protected dropViewSql(viewOrPath: View|string): Query {
        return new Query(`DROP VIEW ${this.escapePath(viewOrPath)}`);
    }

    /**
     * Builds remove view sql.
     */
    protected async deleteViewDefinitionSql(viewOrPath: View|string): Promise<Query> {
        const currentSchemaQuery = await this.query(`SELECT * FROM current_schema()`);
        const currentSchema = currentSchemaQuery[0]["current_schema"];
        const viewName = viewOrPath instanceof View ? viewOrPath.name : viewOrPath;
        const splittedName = viewName.split(".");
        let schema = this.driver.options.schema || currentSchema;
        let name = viewName;
        if (splittedName.length === 2) {
            schema = splittedName[0];
            name = splittedName[1];
        }

        const qb = this.connection.createQueryBuilder();
        const [query, parameters] = qb.delete()
            .from(this.getTypeormMetadataTableName())
            .where(`${qb.escape("type")} = 'VIEW'`)
            .andWhere(`${qb.escape("schema")} = :schema`, { schema })
            .andWhere(`${qb.escape("name")} = :name`, { name })
            .getQueryAndParameters();

        return new Query(query, parameters);
    }

    /**
     * Extracts schema name from given Table object or table name string.
     */
    protected extractSchema(target: Table|string): string|undefined {
        const tableName = target instanceof Table ? target.name : target;
        return tableName.indexOf(".") === -1 ? this.driver.options.schema : tableName.split(".")[0];
    }

    /**
     * Drops ENUM type from given schemas.
     */
    protected async dropEnumTypes(schemaNames: string): Promise<void> {
        const selectDropsQuery = `SELECT 'DROP TYPE IF EXISTS "' || n.nspname || '"."' || t.typname || '" CASCADE;' as "query" FROM "pg_type" "t" ` +
            `INNER JOIN "pg_enum" "e" ON "e"."enumtypid" = "t"."oid" ` +
            `INNER JOIN "pg_namespace" "n" ON "n"."oid" = "t"."typnamespace" ` +
            `WHERE "n"."nspname" IN (${schemaNames}) GROUP BY "n"."nspname", "t"."typname"`;
        const dropQueries: ObjectLiteral[] = await this.query(selectDropsQuery);
        await Promise.all(dropQueries.map(q => this.query(q["query"])));
    }

    /**
     * Checks if enum with the given name exist in the database.
     */
    protected async hasEnumType(table: Table, column: TableColumn): Promise<boolean> {
        const schema = this.parseTableName(table).schema;
        const enumName = this.buildEnumName(table, column, false, true);
        const sql = `SELECT "n"."nspname", "t"."typname" FROM "pg_type" "t" ` +
            `INNER JOIN "pg_namespace" "n" ON "n"."oid" = "t"."typnamespace" ` +
            `WHERE "n"."nspname" = ${schema} AND "t"."typname" = '${enumName}'`;
        const result = await this.query(sql);
        return result.length ? true : false;
    }

    /**
     * Builds create ENUM type sql.
     */
    protected createEnumTypeSql(table: Table, column: TableColumn, enumName?: string): Query {
        if (!enumName) enumName = this.buildEnumName(table, column);
        const enumValues = column.enum!.map(value => `'${value.replace("'", "''")}'`).join(", ");
        return new Query(`CREATE TYPE ${enumName} AS ENUM(${enumValues})`);
    }

    /**
     * Builds create ENUM type sql.
     */
    protected dropEnumTypeSql(table: Table, column: TableColumn, enumName?: string): Query {
        if (!enumName) enumName = this.buildEnumName(table, column);
        return new Query(`DROP TYPE ${enumName}`);
    }

    /**
     * Builds create index sql.
     */
    protected createIndexSql(table: Table, index: TableIndex): Query {
        const columns = index.columnNames.map(columnName => `"${columnName}"`).join(", ");
        return new Query(`CREATE ${index.isUnique ? "UNIQUE " : ""}INDEX "${index.name}" ON ${this.escapePath(table)} ${index.isSpatial ? "USING GiST " : ""}(${columns}) ${index.where ? "WHERE " + index.where : ""}`);
    }

    /**
     * Builds drop index sql.
     */
    protected dropIndexSql(table: Table, indexOrName: TableIndex|string): Query {
        let indexName = indexOrName instanceof TableIndex ? indexOrName.name : indexOrName;
        const schema = this.extractSchema(table);
        return schema ? new Query(`DROP INDEX "${schema}"."${indexName}"`) : new Query(`DROP INDEX "${indexName}"`);
    }

    /**
     * Builds create primary key sql.
     */
    protected createPrimaryKeySql(table: Table, columnNames: string[]): Query {
        const primaryKeyName = this.connection.namingStrategy.primaryKeyName(table.name, columnNames);
        const columnNamesString = columnNames.map(columnName => `"${columnName}"`).join(", ");
        return new Query(`ALTER TABLE ${this.escapePath(table)} ADD CONSTRAINT "${primaryKeyName}" PRIMARY KEY (${columnNamesString})`);
    }

    /**
     * Builds drop primary key sql.
     */
    protected dropPrimaryKeySql(table: Table): Query {
        const columnNames = table.primaryColumns.map(column => column.name);
        const primaryKeyName = this.connection.namingStrategy.primaryKeyName(table.name, columnNames);
        return new Query(`ALTER TABLE ${this.escapePath(table)} DROP CONSTRAINT "${primaryKeyName}"`);
    }

    /**
     * Builds create unique constraint sql.
     */
    protected createUniqueConstraintSql(table: Table, uniqueConstraint: TableUnique): Query {
        const columnNames = uniqueConstraint.columnNames.map(column => `"` + column + `"`).join(", ");
        return new Query(`ALTER TABLE ${this.escapePath(table)} ADD CONSTRAINT "${uniqueConstraint.name}" UNIQUE (${columnNames})`);
    }

    /**
     * Builds drop unique constraint sql.
     */
    protected dropUniqueConstraintSql(table: Table, uniqueOrName: TableUnique|string): Query {
        const uniqueName = uniqueOrName instanceof TableUnique ? uniqueOrName.name : uniqueOrName;
        return new Query(`ALTER TABLE ${this.escapePath(table)} DROP CONSTRAINT "${uniqueName}"`);
    }

    /**
     * Builds create check constraint sql.
     */
    protected createCheckConstraintSql(table: Table, checkConstraint: TableCheck): Query {
        return new Query(`ALTER TABLE ${this.escapePath(table)} ADD CONSTRAINT "${checkConstraint.name}" CHECK (${checkConstraint.expression})`);
    }

    /**
     * Builds drop check constraint sql.
     */
    protected dropCheckConstraintSql(table: Table, checkOrName: TableCheck|string): Query {
        const checkName = checkOrName instanceof TableCheck ? checkOrName.name : checkOrName;
        return new Query(`ALTER TABLE ${this.escapePath(table)} DROP CONSTRAINT "${checkName}"`);
    }

    /**
     * Builds create exclusion constraint sql.
     */
    protected createExclusionConstraintSql(table: Table, exclusionConstraint: TableExclusion): Query {
        return new Query(`ALTER TABLE ${this.escapePath(table)} ADD CONSTRAINT "${exclusionConstraint.name}" EXCLUDE ${exclusionConstraint.expression}`);
    }

    /**
     * Builds drop exclusion constraint sql.
     */
    protected dropExclusionConstraintSql(table: Table, exclusionOrName: TableExclusion|string): Query {
        const exclusionName = exclusionOrName instanceof TableExclusion ? exclusionOrName.name : exclusionOrName;
        return new Query(`ALTER TABLE ${this.escapePath(table)} DROP CONSTRAINT "${exclusionName}"`);
    }

    /**
     * Builds create foreign key sql.
     */
    protected createForeignKeySql(table: Table, foreignKey: TableForeignKey): Query {
        const columnNames = foreignKey.columnNames.map(column => `"` + column + `"`).join(", ");
        const referencedColumnNames = foreignKey.referencedColumnNames.map(column => `"` + column + `"`).join(",");
        let sql = `ALTER TABLE ${this.escapePath(table)} ADD CONSTRAINT "${foreignKey.name}" FOREIGN KEY (${columnNames}) ` +
            `REFERENCES ${this.escapePath(foreignKey.referencedTableName)}(${referencedColumnNames})`;
        if (foreignKey.onDelete)
            sql += ` ON DELETE ${foreignKey.onDelete}`;
        if (foreignKey.onUpdate)
            sql += ` ON UPDATE ${foreignKey.onUpdate}`;
        if (foreignKey.deferrable)
            sql += ` DEFERRABLE ${foreignKey.deferrable}`;

        return new Query(sql);
    }

    /**
     * Builds drop foreign key sql.
     */
    protected dropForeignKeySql(table: Table, foreignKeyOrName: TableForeignKey|string): Query {
        const foreignKeyName = foreignKeyOrName instanceof TableForeignKey ? foreignKeyOrName.name : foreignKeyOrName;
        return new Query(`ALTER TABLE ${this.escapePath(table)} DROP CONSTRAINT "${foreignKeyName}"`);
    }

    /**
     * Builds sequence name from given table and column.
     */
    protected buildSequenceName(table: Table, columnOrName: TableColumn|string, currentSchema?: string, disableEscape?: true, skipSchema?: boolean): string {
        const columnName = columnOrName instanceof TableColumn ? columnOrName.name : columnOrName;
        let schema: string|undefined = undefined;
        let tableName: string|undefined = undefined;

        if (table.name.indexOf(".") === -1) {
            tableName = table.name;
        } else {
            schema = table.name.split(".")[0];
            tableName = table.name.split(".")[1];
        }

        let seqName = `${tableName}_${columnName}_seq`;
        if (seqName.length > this.connection.driver.maxAliasLength!) // note doesn't yet handle corner cases where .length differs from number of UTF-8 bytes
            seqName=`${tableName.substring(0,29)}_${columnName.substring(0,Math.max(29,63-tableName.length-5))}_seq`;

        if (schema && schema !== currentSchema && !skipSchema) {
            return disableEscape ? `${schema}.${seqName}` : `"${schema}"."${seqName}"`;
        } else {
            return disableEscape ? `${seqName}` : `"${seqName}"`;
        }
    }

    /**
     * Builds ENUM type name from given table and column.
     */
    protected buildEnumName(table: Table, column: TableColumn, withSchema: boolean = true, disableEscape?: boolean, toOld?: boolean): string {
        const schema = table.name.indexOf(".") === -1 ? this.driver.options.schema : table.name.split(".")[0];
        const tableName = table.name.indexOf(".") === -1 ? table.name : table.name.split(".")[1];
        let enumName = column.enumName ? column.enumName : `${tableName}_${column.name.toLowerCase()}_enum`;
        if (schema && withSchema)
            enumName = `${schema}.${enumName}`
        if (toOld)
            enumName = enumName + "_old";
        return enumName.split(".").map(i => {
            return disableEscape ? i : `"${i}"`;
        }).join(".");
    }

    protected async getEnumTypeName(table: Table, column: TableColumn) {
        const currentSchemaQuery = await this.query(`SELECT * FROM current_schema()`);
        const currentSchema = currentSchemaQuery[0]["current_schema"];
        let [schema, name] = table.name.split(".");
        if (!name) {
            name = schema;
            schema = this.driver.options.schema || currentSchema;
        }
        const result = await this.query(`SELECT "udt_schema", "udt_name" ` +
            `FROM "information_schema"."columns" WHERE "table_schema" = '${schema}' AND "table_name" = '${name}' AND "column_name"='${column.name}'`);

        // docs: https://www.postgresql.org/docs/current/xtypes.html
        // When you define a new base type, PostgreSQL automatically provides support for arrays of that type.
        // The array type typically has the same name as the base type with the underscore character (_) prepended.
        // ----
        // so, we must remove this underscore character from enum type name
        let udtName = result[0]["udt_name"]
        if (udtName.indexOf("_") === 0) {
            udtName = udtName.substr(1, udtName.length)
        }
        return {
            enumTypeSchema: result[0]["udt_schema"],
            enumTypeName: udtName
        };
    }

    /**
     * Escapes a given comment so it's safe to include in a query.
     */
    protected escapeComment(comment?: string) {
        if (!comment || comment.length === 0) {
            return "NULL";
        }

        comment = comment
            .replace(/'/g, "''")
            .replace("\0", ""); // Null bytes aren't allowed in comments

        return `'${comment}'`;
    }

    /**
     * Escapes given table or view path.
     */
    protected escapePath(target: Table|View|string, disableEscape?: boolean): string {
        let tableName = target instanceof Table || target instanceof View ? target.name : target;
        tableName = tableName.indexOf(".") === -1 && this.driver.options.schema ? `${this.driver.options.schema}.${tableName}` : tableName;

        return tableName.split(".").map(i => {
            return disableEscape ? i : `"${i}"`;
        }).join(".");
    }

    /**
     * Returns object with table schema and table name.
     */
    protected parseTableName(target: Table|string) {
        const tableName = target instanceof Table ? target.name : target;
        if (tableName.indexOf(".") === -1) {
            return {
                schema: this.driver.options.schema ? `'${this.driver.options.schema}'` : "current_schema()",
                tableName: `'${tableName}'`
            };
        } else {
            return {
                schema: `'${tableName.split(".")[0]}'`,
                tableName: `'${tableName.split(".")[1]}'`
            };
        }
    }

    /**
     * Get the table name with table schema
     * Note: Without ' or "
     */
    protected async getTableNameWithSchema(target: Table|string) {
        const tableName = target instanceof Table ? target.name : target;
        if (tableName.indexOf(".") === -1) {
            const schemaResult = await this.query(`SELECT current_schema()`);
            const schema = schemaResult[0]["current_schema"];
            return `${schema}.${tableName}`;
        } else {
            return `${tableName.split(".")[0]}.${tableName.split(".")[1]}`;
        }
    }

    /**
     * Builds a query for create column.
     */
    protected buildCreateColumnSql(table: Table, column: TableColumn) {
        let c = "\"" + column.name + "\"";
        if (column.isGenerated === true && column.generationStrategy !== "uuid") {
            if (column.type === "integer" || column.type === "int" || column.type === "int4")
                c += " SERIAL";
            if (column.type === "smallint" || column.type === "int2")
                c += " SMALLSERIAL";
            if (column.type === "bigint" || column.type === "int8")
                c += " BIGSERIAL";
        }
        if (column.type === "enum" || column.type === "simple-enum") {
            c += " " + this.buildEnumName(table, column);
            if (column.isArray)
                c += " array";

        } else if (!column.isGenerated || column.type === "uuid") {
            c += " " + this.connection.driver.createFullType(column);
        }
        // CHARACTER SET, COLLATE, NOT NULL and DEFAULT do not exist on generated (virtual) columns
        // Also, postgres only supports the stored generated column type
        if (column.generatedType === "STORED" && column.asExpression) {
            c += ` GENERATED ALWAYS AS (${column.asExpression}) STORED`;
        } else {
            if (column.charset)
                c += " CHARACTER SET \"" + column.charset + "\"";
            if (column.collation)
                c += " COLLATE \"" + column.collation + "\"";
            if (column.isNullable !== true)
                c += " NOT NULL";
            if (column.default !== undefined && column.default !== null)
                c += " DEFAULT " + column.default;
            if (column.isGenerated && column.generationStrategy === "uuid" && !column.default)
                c += ` DEFAULT ${this.driver.uuidGenerator}`;
        }

        return c;
    }

    /**
     * Checks if the PostgreSQL server has support for partitioned tables
     */
    protected async hasSupportForPartitionedTables() {
        const result = await this.query(`SELECT TRUE FROM information_schema.columns WHERE table_name = 'pg_class' and column_name = 'relispartition'`);
        return result.length ? true : false;
    }
}<|MERGE_RESOLUTION|>--- conflicted
+++ resolved
@@ -673,14 +673,12 @@
         if (!oldColumn)
             throw new Error(`Column "${oldTableColumnOrName}" was not found in the "${table.name}" table.`);
 
-<<<<<<< HEAD
-        if (oldColumn.type !== newColumn.type
-            || oldColumn.length !== newColumn.length
+     
+        if (oldColumn.type !== newColumn.type 
+            || oldColumn.length !== newColumn.length 
+            || newColumn.isArray !== oldColumn.isArray
             || (!oldColumn.generatedType && newColumn.generatedType === "STORED")
             || (oldColumn.asExpression !== newColumn.asExpression && newColumn.generatedType === "STORED")) {
-=======
-        if (oldColumn.type !== newColumn.type || oldColumn.length !== newColumn.length || newColumn.isArray !== oldColumn.isArray) {
->>>>>>> 0595d232
             // To avoid data conversion, we just recreate column
             await this.dropColumn(table, oldColumn);
             await this.addColumn(table, newColumn);
@@ -1735,8 +1733,6 @@
                         }
                     }
 
-<<<<<<< HEAD
-
                     if (dbColumn["is_generated"] === "ALWAYS" && dbColumn["generation_expression"]) {
                         // In postgres there is no VIRTUAL generated column type
                         tableColumn.generatedType = "STORED";
@@ -1750,11 +1746,7 @@
                         }
                     }
 
-                    tableColumn.comment = dbColumn["description"] == null ? undefined : dbColumn["description"];
-
-=======
                     tableColumn.comment = dbColumn["description"] ? dbColumn["description"] : undefined;
->>>>>>> 0595d232
                     if (dbColumn["character_set_name"])
                         tableColumn.charset = dbColumn["character_set_name"];
                     if (dbColumn["collation_name"])
