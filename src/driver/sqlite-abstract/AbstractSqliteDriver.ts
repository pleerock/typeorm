--- conflicted
+++ resolved
@@ -230,14 +230,11 @@
         } else if (columnMetadata.type === "simple-array") {
             return DateUtils.simpleArrayToString(value);
 
-<<<<<<< HEAD
         } else if (columnMetadata.type === "simple-object") {
             return DateUtils.simpleObjectToString(value);
 
-=======
         } else if (columnMetadata.type === "simple-json") {
             return DateUtils.simpleJsonToString(value);
->>>>>>> 8877eb80
         }
 
         return value;
@@ -263,18 +260,15 @@
             value = DateUtils.mixedTimeToString(value);
 
         } else if (columnMetadata.type === "simple-array") {
-<<<<<<< HEAD
             return DateUtils.stringToSimpleArray(value);
 
         } else if (columnMetadata.type === "simple-object") {
             return DateUtils.stringToSimpleObject(value);
 
-=======
             value = DateUtils.stringToSimpleArray(value);
 
         } else if (columnMetadata.type === "simple-json") {
             value = DateUtils.stringToSimpleJson(value);
->>>>>>> 8877eb80
         }
 
         if (columnMetadata.transformer)
@@ -341,18 +335,15 @@
         } else if (column.type === "simple-array") {
             return "text";
 
-<<<<<<< HEAD
         } else if (column.type === "simple-object") {
             return "text";
 
         } else if (column.type === "simple-timestamp") {
             return "integer";
 
-=======
         } else if (column.type === "simple-json") {
             return "text";
 
->>>>>>> 8877eb80
         } else {
             return column.type as string || "";
         }
