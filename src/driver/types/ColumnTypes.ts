--- conflicted
+++ resolved
@@ -66,11 +66,8 @@
     "simple-array" // typeorm-specific, automatically mapped to string
     // |"string" // typeorm-specific, automatically mapped to varchar depend on platform
 
-<<<<<<< HEAD
     |"simple-object"
-=======
     |"simple-json" // typeorm-specific, automatically mapped to string
->>>>>>> 8877eb80
 
     // numeric types
     |"bit" // mssql
