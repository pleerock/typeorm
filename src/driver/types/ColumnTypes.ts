/**
 * Column types used for @PrimaryGeneratedColumn() decorator.
 */
export type PrimaryGeneratedColumnType = "int" // mysql, mssql, oracle, sqlite, sap
    |"int2" // postgres, sqlite, cockroachdb
    |"int4" // postgres, cockroachdb
    |"int8" // postgres, sqlite, cockroachdb
    |"integer" // postgres, oracle, sqlite, mysql, cockroachdb, sap
    |"tinyint" // mysql, mssql, sqlite, sap
    |"smallint" // mysql, postgres, mssql, oracle, sqlite, cockroachdb, sap
    |"mediumint" // mysql, sqlite
    |"bigint" // mysql, postgres, mssql, sqlite, cockroachdb, sap
    |"dec" // oracle, mssql, sap
    |"decimal" // mysql, postgres, mssql, sqlite, sap
    |"smalldecimal" // sap
    |"fixed" // mysql
    |"numeric" // postgres, mssql, sqlite
    |"number" // oracle
    |"uuid"; // postgres

/**
 * Column types where spatial properties are used.
 */
export type SpatialColumnType = "geometry" // postgres
    |"geography" // postgres
    |"st_geometry" // sap
    |"st_point"; // sap

/**
 * Column types where precision and scale properties are used.
 */
export type WithPrecisionColumnType = "float" // mysql, mssql, oracle, sqlite
    |"double" // mysql, sqlite
    |"dec" // oracle, mssql, mysql
    |"decimal" // mysql, postgres, mssql, sqlite
    |"smalldecimal" // sap
    |"fixed" // mysql
    |"numeric" // postgres, mssql, sqlite, mysql
    |"real" // mysql, postgres, mssql, oracle, sqlite, cockroachdb, sap
    |"double precision" // postgres, oracle, sqlite, mysql, cockroachdb
    |"number" // oracle
    |"datetime" // mssql, mysql, sqlite
    |"datetime2" // mssql
    |"datetimeoffset" // mssql
    |"time" // mysql, postgres, mssql, cockroachdb
    |"time with time zone" // postgres, cockroachdb
    |"time without time zone" // postgres
    |"timestamp" // mysql, postgres, mssql, oracle, cockroachdb
    |"timestamp without time zone" // postgres, cockroachdb
    |"timestamp with time zone" // postgres, oracle, cockroachdb
    |"timestamp with local time zone"; // oracle

/**
 * Column types where column length is used.
 */
export type WithLengthColumnType = "character varying" // postgres, cockroachdb
    |"varying character" // sqlite
    |"char varying" // cockroachdb
    |"nvarchar" // mssql, mysql
    |"national varchar" // mysql
    |"character" // mysql, postgres, sqlite, cockroachdb
    |"native character" // sqlite
    |"varchar" // mysql, postgres, mssql, sqlite, cockroachdb
    |"char" // mysql, postgres, mssql, oracle, cockroachdb, sap
    |"nchar" // mssql, oracle, sqlite, mysql, sap
    |"national char" // mysql
    |"varchar2" // oracle
    |"nvarchar2" // oracle, sqlite
    |"alphanum" // sap
    |"shorttext" // sap
    |"raw" // oracle
    |"binary" // mssql
<<<<<<< HEAD
    |"varbinary" // mssql
    |"string" // cockroachdb
    |"blob sub_type text"; // firebird
=======
    |"varbinary" // mssql, sap
    |"string"; // cockroachdb
>>>>>>> 4ed79c9c

export type WithWidthColumnType = "tinyint" // mysql
    |"smallint" // mysql
    |"mediumint" // mysql
    |"int" // mysql
    |"bigint"; // mysql

/**
 * All other regular column types.
 */
export type SimpleColumnType =

    "simple-array" // typeorm-specific, automatically mapped to string
    // |"string" // typeorm-specific, automatically mapped to varchar depend on platform

    |"simple-json" // typeorm-specific, automatically mapped to string

    |"simple-enum" // typeorm-specific, automatically mapped to string

    // numeric types
    |"int2" // postgres, sqlite, cockroachdb
    |"integer" // postgres, oracle, sqlite, cockroachdb
    |"int4" // postgres, cockroachdb
    |"int8" // postgres, sqlite, cockroachdb
    |"int64" // cockroachdb
    |"unsigned big int" // sqlite
    |"float" // mysql, mssql, oracle, sqlite, sap
    |"float4" // postgres, cockroachdb
    |"float8" // postgres, cockroachdb
    |"smallmoney" // mssql
    |"money" // postgres, mssql

    // boolean types
    |"boolean" // postgres, sqlite, mysql, cockroachdb
    |"bool" // postgres, mysql, cockroachdb

    // text/binary types
    |"tinyblob" // mysql
    |"tinytext" // mysql
    |"mediumblob" // mysql
    |"mediumtext" // mysql
    |"blob" // mysql, oracle, sqlite, cockroachdb, sap
    |"text" // mysql, postgres, mssql, sqlite, cockroachdb, sap
    |"ntext" // mssql
    |"citext" // postgres
    |"hstore" // postgres
    |"longblob" // mysql
    |"longtext" // mysql
    |"alphanum" // sap
    |"shorttext" // sap
    |"bytes" // cockroachdb
    |"bytea" // postgres, cockroachdb
    |"long" // oracle
    |"raw" // oracle
    |"long raw" // oracle
    |"bfile" // oracle
    |"clob" // oracle, sqlite, sap
    |"nclob" // oracle, sap
    |"image" // mssql

    // date types
    |"timetz" // postgres
    |"timestamptz" // postgres, cockroachdb
    |"timestamp with local time zone" // oracle
    |"smalldatetime" // mssql
    |"date" // mysql, postgres, mssql, oracle, sqlite
    |"interval year to month" // oracle
    |"interval day to second" // oracle
    |"interval" // postgres, cockroachdb
    |"year" // mysql
    |"seconddate" // sap

    // geometric types
    |"point" // postgres, mysql
    |"line" // postgres
    |"lseg" // postgres
    |"box" // postgres
    |"circle" // postgres
    |"path" // postgres
    |"polygon" // postgres, mysql
    |"geography" // mssql
    |"geometry" // mysql
    |"linestring" // mysql
    |"multipoint" // mysql
    |"multilinestring" // mysql
    |"multipolygon" // mysql
    |"geometrycollection" // mysql
    |"st_geometry" // sap
    |"st_point" // sap

    // range types
    |"int4range" // postgres
    |"int8range" // postgres
    |"numrange" // postgres
    |"tsrange" // postgres
    |"tstzrange" // postgres
    |"daterange" // postgres

    // other types
    |"enum" // mysql, postgres
    |"set" // mysql
    |"cidr" // postgres
    |"inet" // postgres, cockroachdb
    |"macaddr"// postgres
    |"bit" // postgres, mssql
    |"bit varying" // postgres
    |"varbit"// postgres
    |"tsvector" // postgres
    |"tsquery" // postgres
    |"uuid" // postgres, cockroachdb
    |"xml" // mssql, postgres
    |"json" // mysql, postgres, cockroachdb
    |"jsonb" // postgres, cockroachdb
    |"varbinary" // mssql, sap
    |"hierarchyid" // mssql
    |"sql_variant" // mssql
    |"rowid" // oracle
    |"urowid" // oracle
    |"uniqueidentifier" // mssql
    |"rowversion" // mssql
    |"array" // cockroachdb, sap
    |"cube"; // postgres

/**
 * Any column type column can be.
 */
export type ColumnType = WithPrecisionColumnType
    |WithLengthColumnType
    |WithWidthColumnType
    |SpatialColumnType
    |SimpleColumnType
    |BooleanConstructor
    |DateConstructor
    |NumberConstructor
    |StringConstructor;<|MERGE_RESOLUTION|>--- conflicted
+++ resolved
@@ -70,14 +70,9 @@
     |"shorttext" // sap
     |"raw" // oracle
     |"binary" // mssql
-<<<<<<< HEAD
-    |"varbinary" // mssql
+    |"varbinary" // mssql, sap
     |"string" // cockroachdb
     |"blob sub_type text"; // firebird
-=======
-    |"varbinary" // mssql, sap
-    |"string"; // cockroachdb
->>>>>>> 4ed79c9c
 
 export type WithWidthColumnType = "tinyint" // mysql
     |"smallint" // mysql
