import { Driver } from "../Driver";
import { ConnectionIsNotSetError } from "../../error/ConnectionIsNotSetError";
import { DriverPackageNotInstalledError } from "../../error/DriverPackageNotInstalledError";
import { MongoQueryRunner } from "./MongoQueryRunner";
import { ObjectLiteral } from "../../common/ObjectLiteral";
import { ColumnMetadata } from "../../metadata/ColumnMetadata";
import { PlatformTools } from "../../platform/PlatformTools";
import { Connection } from "../../connection/Connection";
import { MongoConnectionOptions } from "./MongoConnectionOptions";
import { MappedColumnTypes } from "../types/MappedColumnTypes";
import { ColumnType } from "../types/ColumnTypes";
import { MongoSchemaBuilder } from "../../schema-builder/MongoSchemaBuilder";
import { DataTypeDefaults } from "../types/DataTypeDefaults";
import { TableColumn } from "../../schema-builder/table/TableColumn";
import { ConnectionOptions } from "../../connection/ConnectionOptions";
import { EntityMetadata } from "../../metadata/EntityMetadata";
import { ObjectUtils } from "../../util/ObjectUtils";
import { ApplyValueTransformers } from "../../util/ApplyValueTransformers";
import { ReplicationMode } from "../types/ReplicationMode";
import { DriverUtils } from "../DriverUtils";

/**
 * Organizes communication with MongoDB.
 */
export class MongoDriver implements Driver {
    // -------------------------------------------------------------------------
    // Public Properties
    // -------------------------------------------------------------------------

    /**
     * Underlying mongodb library.
     */
    mongodb: any;

    /**
     * Mongodb does not require to dynamically create query runner each time,
     * because it does not have a regular connection pool as RDBMS systems have.
     */
    queryRunner?: MongoQueryRunner;

    // -------------------------------------------------------------------------
    // Public Implemented Properties
    // -------------------------------------------------------------------------

    /**
     * Connection options.
     */
    options: MongoConnectionOptions;

    /**
     * Master database used to perform all write queries.
     */
    database?: string;

    /**
     * Indicates if replication is enabled.
     */
    isReplicated: boolean = false;

    /**
     * Indicates if tree tables are supported by this driver.
     */
    treeSupport = false;

    /**
     * Mongodb does not need to have column types because they are not used in schema sync.
     */
    supportedDataTypes: ColumnType[] = [];

    /**
     * Gets list of spatial column data types.
     */
    spatialTypes: ColumnType[] = [];

    /**
     * Gets list of column data types that support length by a driver.
     */
    withLengthColumnTypes: ColumnType[] = [];

    /**
     * Gets list of column data types that support precision by a driver.
     */
    withPrecisionColumnTypes: ColumnType[] = [];

    /**
     * Gets list of column data types that support scale by a driver.
     */
    withScaleColumnTypes: ColumnType[] = [];

    /**
     * Mongodb does not need to have a strong defined mapped column types because they are not used in schema sync.
     */
    mappedDataTypes: MappedColumnTypes = {
        createDate: "int",
        createDateDefault: "",
        updateDate: "int",
        updateDateDefault: "",
        deleteDate: "int",
        deleteDateNullable: true,
        version: "int",
        treeLevel: "int",
        migrationId: "int",
        migrationName: "int",
        migrationTimestamp: "int",
        cacheId: "int",
        cacheIdentifier: "int",
        cacheTime: "int",
        cacheDuration: "int",
        cacheQuery: "int",
        cacheResult: "int",
        metadataType: "int",
        metadataDatabase: "int",
        metadataSchema: "int",
        metadataTable: "int",
        metadataName: "int",
        metadataValue: "int",
    };

    /**
     * Default values of length, precision and scale depends on column data type.
     * Used in the cases when length/precision/scale is not specified by user.
     */
    dataTypeDefaults: DataTypeDefaults;

    /**
     * No documentation specifying a maximum length for identifiers could be found
     * for MongoDB.
     */
    maxAliasLength?: number;

    // -------------------------------------------------------------------------
    // Protected Properties
    // -------------------------------------------------------------------------

    /**
     * Valid mongo connection options
     * NOTE: Keep sync with MongoConnectionOptions
     * Sync with http://mongodb.github.io/node-mongodb-native/3.5/api/MongoClient.html
     */
    protected validOptionNames: string[] = [
        "poolSize",
        "ssl",
        "sslValidate",
        "sslCA",
        "sslCert",
        "sslKey",
        "sslPass",
        "sslCRL",
        "autoReconnect",
        "noDelay",
        "keepAlive",
        "keepAliveInitialDelay",
        "connectTimeoutMS",
        "family",
        "socketTimeoutMS",
        "reconnectTries",
        "reconnectInterval",
        "ha",
        "haInterval",
        "replicaSet",
        "secondaryAcceptableLatencyMS",
        "acceptableLatencyMS",
        "connectWithNoPrimary",
        "authSource",
        "w",
        "wtimeout",
        "j",
        "forceServerObjectId",
        "serializeFunctions",
        "ignoreUndefined",
        "raw",
        "bufferMaxEntries",
        "readPreference",
        "pkFactory",
        "promiseLibrary",
        "readConcern",
        "maxStalenessSeconds",
        "loggerLevel",
        // Do not overwrite BaseConnectionOptions.logger
        // "logger",
        "promoteValues",
        "promoteBuffers",
        "promoteLongs",
        "domainsEnabled",
        "checkServerIdentity",
        "validateOptions",
        "appname",
        // omit auth - we are building url from username and password
        // "auth"
        "authMechanism",
        "compression",
        "fsync",
        "readPreferenceTags",
        "numberOfRetries",
        "auto_reconnect",
        "minSize",
        "monitorCommands",
        "useNewUrlParser",
        "useUnifiedTopology",
        "autoEncryption",
    ];

    // -------------------------------------------------------------------------
    // Constructor
    // -------------------------------------------------------------------------

    constructor(protected connection: Connection) {
        this.options = connection.options as MongoConnectionOptions;

        // validate options to make sure everything is correct and driver will be able to establish connection
        this.validateOptions(connection.options);

        // load mongodb package
        this.loadDependencies();
    }

    // -------------------------------------------------------------------------
    // Public Methods
    // -------------------------------------------------------------------------

    /**
     * Performs connection to the database.
     */
    connect(): Promise<void> {
        return new Promise<void>((ok, fail) => {
            const options = DriverUtils.buildMongoDBDriverOptions(this.options);

            this.mongodb.MongoClient.connect(
                this.buildConnectionUrl(options),
                this.buildConnectionOptions(options),
                (err: any, client: any) => {
                    if (err) return fail(err);

                    this.queryRunner = new MongoQueryRunner(
                        this.connection,
                        client
                    );
                    ObjectUtils.assign(this.queryRunner, {
                        manager: this.connection.manager,
                    });
                    ok();
                }
            );
        });
    }

    afterConnect(): Promise<void> {
        return Promise.resolve();
    }

    /**
     * Closes connection with the database.
     */
    async disconnect(): Promise<void> {
        return new Promise<void>((ok, fail) => {
            if (!this.queryRunner)
                return fail(new ConnectionIsNotSetError("mongodb"));

            const handler = (err: any) => (err ? fail(err) : ok());
            this.queryRunner.databaseConnection.close(handler);
            this.queryRunner = undefined;
        });
    }

    /**
     * Creates a schema builder used to build and sync a schema.
     */
    createSchemaBuilder() {
        return new MongoSchemaBuilder(this.connection);
    }

    /**
     * Creates a query runner used to execute database queries.
     */
    createQueryRunner(mode: ReplicationMode) {
        return this.queryRunner!;
    }

    /**
     * Replaces parameters in the given sql with special escaping character
     * and an array of parameter names to be passed to a query.
     */
    escapeQueryWithParameters(
        sql: string,
        parameters: ObjectLiteral,
        nativeParameters: ObjectLiteral
    ): [string, any[]] {
        throw new Error(`This operation is not supported by Mongodb driver.`);
    }

    /**
     * Escapes a column name.
     */
    escape(columnName: string): string {
        return columnName;
    }

    /**
     * Build full table name with database name, schema name and table name.
     * E.g. "myDB"."mySchema"."myTable"
     */
    buildTableName(
        tableName: string,
        schema?: string,
        database?: string
    ): string {
        return tableName;
    }

    /**
     * Prepares given value to a value to be persisted, based on its column type and metadata.
     */
    preparePersistentValue(value: any, columnMetadata: ColumnMetadata): any {
        if (columnMetadata.transformer)
            value = ApplyValueTransformers.transformTo(
                columnMetadata.transformer,
                value
            );
        return value;
    }

    /**
     * Prepares given value to a value to be persisted, based on its column type or metadata.
     */
    prepareHydratedValue(value: any, columnMetadata: ColumnMetadata): any {
        if (columnMetadata.transformer)
            value = ApplyValueTransformers.transformFrom(
                columnMetadata.transformer,
                value
            );
        return value;
    }

    /**
     * Creates a database type from a given column metadata.
     */
    normalizeType(column: {
        type?: ColumnType;
        length?: number | string;
        precision?: number | null;
        scale?: number;
    }): string {
        throw new Error(
            `MongoDB is schema-less, not supported by this driver.`
        );
    }

    /**
     * Normalizes "default" value of the column.
     */
    normalizeDefault(columnMetadata: ColumnMetadata): string | undefined {
        throw new Error(
            `MongoDB is schema-less, not supported by this driver.`
        );
    }

    /**
     * Normalizes "calculatedDefault" value of the column.
     */
    normalizeCalculatedDefault(
        columnMetadata: ColumnMetadata
    ): string | undefined {
        throw new Error(
            `MongoDB is schema-less, not supported by this driver.`
        );
    }

    /**
     * Normalizes "isUnique" value of the column.
     */
    normalizeIsUnique(column: ColumnMetadata): boolean {
        throw new Error(
            `MongoDB is schema-less, not supported by this driver.`
        );
    }

    /**
     * Calculates column length taking into account the default length values.
     */
    getColumnLength(column: ColumnMetadata): string {
        throw new Error(
            `MongoDB is schema-less, not supported by this driver.`
        );
    }

    /**
     * Normalizes "default" value of the column.
     */
    createFullType(column: TableColumn): string {
        throw new Error(
            `MongoDB is schema-less, not supported by this driver.`
        );
    }

    /**
     * Obtains a new database connection to a master server.
     * Used for replication.
     * If replication is not setup then returns default connection's database connection.
     */
    obtainMasterConnection(): Promise<any> {
        return Promise.resolve();
    }

    /**
     * Obtains a new database connection to a slave server.
     * Used for replication.
     * If replication is not setup then returns master (default) connection's database connection.
     */
    obtainSlaveConnection(): Promise<any> {
        return Promise.resolve();
    }

    /**
     * Creates generated map of values generated or returned by database after INSERT query.
     */
    createGeneratedMap(metadata: EntityMetadata, insertedId: any) {
        return metadata.objectIdColumn!.createValueMap(insertedId);
    }

    /**
     * Differentiate columns of this table and columns from the given column metadatas columns
     * and returns only changed.
     */
    findChangedColumns(
        tableColumns: TableColumn[],
        columnMetadatas: ColumnMetadata[]
    ): ColumnMetadata[] {
        throw new Error(
            `MongoDB is schema-less, not supported by this driver.`
        );
    }

    /**
     * Returns true if driver supports RETURNING / OUTPUT statement.
     */
    isReturningSqlSupported(): boolean {
        return false;
    }

    /**
     * Returns true if driver supports uuid values generation on its own.
     */
    isUUIDGenerationSupported(): boolean {
        return false;
    }

    /**
     * Returns true if driver supports fulltext indices.
     */
    isFullTextColumnTypeSupported(): boolean {
        return false;
    }

    /**
     * Creates an escaped parameter.
     */
    createParameter(parameterName: string, index: number): string {
        return "";
    }

    // -------------------------------------------------------------------------
    // Protected Methods
    // -------------------------------------------------------------------------

    /**
     * Validate driver options to make sure everything is correct and driver will be able to establish connection.
     */
    protected validateOptions(options: ConnectionOptions) {
        // todo: fix
        // if (!options.url) {
        //     if (!options.database)
        //         throw new DriverOptionNotSetError("database");
        // }
    }

    /**
     * Loads all driver dependencies.
     */
    protected loadDependencies(): any {
        try {
            this.mongodb = PlatformTools.load("mongodb"); // try to load native driver dynamically
        } catch (e) {
            throw new DriverPackageNotInstalledError("MongoDB", "mongodb");
        }
    }

    /**
     * Builds connection url that is passed to underlying driver to perform connection to the mongodb database.
     */
    protected buildConnectionUrl(options: { [key: string]: any }): string {
        const schemaUrlPart = options.type.toLowerCase();
        const credentialsUrlPart =
            options.username && options.password
                ? `${options.username}:${options.password}@`
                : "";

        let connectionString = undefined;
        const portUrlPart = (schemaUrlPart === "mongodb+srv")
            ? ""
            : `:${options.port || "27017"}`;

<<<<<<< HEAD
        if (options.replicaSet) {
            connectionString = `${schemaUrlPart}://${credentialsUrlPart}${
                options.hostReplicaSet
            }/${options.database || ""}`;
        } else {
            const portUrlPart =
                schemaUrlPart === "mongodb+srv"
                    ? ""
                    : `:${options.port || "27017"}`;
            connectionString = `${schemaUrlPart}://${credentialsUrlPart}${
                options.host || "127.0.0.1"
            }${portUrlPart}/${options.database || ""}`;
=======
        if(options.replicaSet) {
            connectionString = `${schemaUrlPart}://${credentialsUrlPart}${options.hostReplicaSet || options.host + portUrlPart || "127.0.0.1" + portUrlPart}/${options.database || ""}`;
        } else {
            connectionString = `${schemaUrlPart}://${credentialsUrlPart}${options.host || "127.0.0.1"}${portUrlPart}/${options.database || ""}`;
>>>>>>> 36ceefa7
        }

        return connectionString;
    }

    /**
     * Build connection options from MongoConnectionOptions
     */
    protected buildConnectionOptions(options: { [key: string]: any }): any {
        const mongoOptions: any = {};

        for (let index = 0; index < this.validOptionNames.length; index++) {
            const optionName = this.validOptionNames[index];

            if (options.extra && optionName in options.extra) {
                mongoOptions[optionName] = options.extra[optionName];
            } else if (optionName in options) {
                mongoOptions[optionName] = options[optionName];
            }
        }

        return mongoOptions;
    }
}<|MERGE_RESOLUTION|>--- conflicted
+++ resolved
@@ -499,25 +499,10 @@
             ? ""
             : `:${options.port || "27017"}`;
 
-<<<<<<< HEAD
-        if (options.replicaSet) {
-            connectionString = `${schemaUrlPart}://${credentialsUrlPart}${
-                options.hostReplicaSet
-            }/${options.database || ""}`;
-        } else {
-            const portUrlPart =
-                schemaUrlPart === "mongodb+srv"
-                    ? ""
-                    : `:${options.port || "27017"}`;
-            connectionString = `${schemaUrlPart}://${credentialsUrlPart}${
-                options.host || "127.0.0.1"
-            }${portUrlPart}/${options.database || ""}`;
-=======
         if(options.replicaSet) {
             connectionString = `${schemaUrlPart}://${credentialsUrlPart}${options.hostReplicaSet || options.host + portUrlPart || "127.0.0.1" + portUrlPart}/${options.database || ""}`;
         } else {
             connectionString = `${schemaUrlPart}://${credentialsUrlPart}${options.host || "127.0.0.1"}${portUrlPart}/${options.database || ""}`;
->>>>>>> 36ceefa7
         }
 
         return connectionString;
