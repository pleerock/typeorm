--- conflicted
+++ resolved
@@ -217,21 +217,13 @@
                 return value === true ? 1 : 0;
 
             case ColumnTypes.DATE:
-                return DateUtils.dateToDateString(value, columnMetadata.storeInLocalTimezone);
+                return DateUtils.dateToDateString(value, columnMetadata.localTimezone);
 
             case ColumnTypes.TIME:
-                return DateUtils.dateToTimeString(value, columnMetadata.storeInLocalTimezone);
+                return DateUtils.dateToTimeString(value, columnMetadata.localTimezone);
 
             case ColumnTypes.DATETIME:
-<<<<<<< HEAD
-                return DateUtils.dateToDateTimeString(value, columnMetadata.storeInLocalTimezone);
-=======
-                if (columnMetadata.localTimezone) {
-                    return DataTransformationUtils.mixedDateToDatetimeString(value);
-                } else {
-                    return DataTransformationUtils.mixedDateToUtcDatetimeString(value);
-                }
->>>>>>> 3ccf4d61
+                return DateUtils.dateToDateTimeString(value, columnMetadata.localTimezone);
 
             case ColumnTypes.JSON:
                 return JSON.stringify(value);
@@ -251,19 +243,14 @@
             case ColumnTypes.BOOLEAN:
                 return value ? true : false;
 
-<<<<<<< HEAD
             case ColumnTypes.DATE:
-                return DateUtils.dateToDateString(value, columnMetadata.loadInLocalTimezone);
-=======
+                return DateUtils.dateToDateString(value, columnMetadata.localTimezone);
+
+            case ColumnTypes.TIME:
+                return DateUtils.dateToTimeString(value, columnMetadata.localTimezone);
+
             case ColumnTypes.DATETIME:
-                return DataTransformationUtils.normalizeHydratedDate(value, columnMetadata.localTimezone === true);
->>>>>>> 3ccf4d61
-
-            case ColumnTypes.TIME:
-                return DateUtils.dateToTimeString(value, columnMetadata.loadInLocalTimezone);
-
-            case ColumnTypes.DATETIME:
-                return DateUtils.toDateObject(value, columnMetadata.loadInLocalTimezone);
+                return DateUtils.toDateObject(value, columnMetadata.localTimezone);
 
             case ColumnTypes.JSON:
                 return JSON.parse(value);
