--- conflicted
+++ resolved
@@ -412,15 +412,9 @@
             return this.dataTypeDefaults[normalizedType].length!.toString();
 
         return "";
-<<<<<<< HEAD
     }
 
     createFullType(column: ColumnSchema): string {
-=======
-    }    
-    
-    createFullType(column: TableColumn): string {
->>>>>>> 7d16b0f2
         let type = column.type;
 
         if (column.length) {
