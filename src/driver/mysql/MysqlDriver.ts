import {Driver} from "../Driver";
import {ConnectionIsNotSetError} from "../../error/ConnectionIsNotSetError";
import {DriverPackageNotInstalledError} from "../../error/DriverPackageNotInstalledError";
import {DriverUtils} from "../DriverUtils";
import {MysqlQueryRunner} from "./MysqlQueryRunner";
import {ObjectLiteral} from "../../common/ObjectLiteral";
import {ColumnMetadata} from "../../metadata/ColumnMetadata";
import {DateUtils} from "../../util/DateUtils";
import {PlatformTools} from "../../platform/PlatformTools";
import {Connection} from "../../connection/Connection";
import {RdbmsSchemaBuilder} from "../../schema-builder/RdbmsSchemaBuilder";
import {MysqlConnectionOptions} from "./MysqlConnectionOptions";
import {MappedColumnTypes} from "../types/MappedColumnTypes";
import {ColumnType} from "../types/ColumnTypes";
import {DataTypeDefaults} from "../types/DataTypeDefaults";
import {TableColumn} from "../../schema-builder/table/TableColumn";
import {MysqlConnectionCredentialsOptions} from "./MysqlConnectionCredentialsOptions";
import {EntityMetadata} from "../../metadata/EntityMetadata";
import {OrmUtils} from "../../util/OrmUtils";

/**
 * Organizes communication with MySQL DBMS.
 */
export class MysqlDriver implements Driver {

    // -------------------------------------------------------------------------
    // Public Properties
    // -------------------------------------------------------------------------

    /**
     * Connection used by driver.
     */
    connection: Connection;

    /**
     * Mysql underlying library.
     */
    mysql: any;

    /**
     * Connection pool.
     * Used in non-replication mode.
     */
    pool: any;

    /**
     * Pool cluster used in replication mode.
     */
    poolCluster: any;

    // -------------------------------------------------------------------------
    // Public Implemented Properties
    // -------------------------------------------------------------------------

    /**
     * Connection options.
     */
    options: MysqlConnectionOptions;

    /**
     * Master database used to perform all write queries.
     */
    database?: string;

    /**
     * Indicates if replication is enabled.
     */
    isReplicated: boolean = false;

    /**
     * Indicates if tree tables are supported by this driver.
     */
    treeSupport = true;

    /**
     * Gets list of supported column data types by a driver.
     *
     * @see https://www.tutorialspoint.com/mysql/mysql-data-types.htm
     * @see https://dev.mysql.com/doc/refman/5.7/en/data-types.html
     */
    supportedDataTypes: ColumnType[] = [
        "int",
        "tinyint",
        "smallint",
        "mediumint",
        "bigint",
        "float",
        "double",
        "decimal",
        "date",
        "datetime",
        "timestamp",
        "time",
        "year",
        "char",
        "varchar",
        "blob",
        "text",
        "tinyblob",
        "tinytext",
        "mediumblob",
        "mediumtext",
        "longblob",
        "longtext",
        "enum",
        "json"
    ];

    /**
     * Gets list of column data types that support length by a driver.
     */
    withLengthColumnTypes: ColumnType[] = [
        "int",
        "tinyint",
        "smallint",
        "mediumint",
        "bigint",
        "char",
        "varchar",
        "blob",
        "text"
    ];

    /**
     * ORM has special columns and we need to know what database column types should be for those columns.
     * Column types are driver dependant.
     */
    mappedDataTypes: MappedColumnTypes = {
        createDate: "datetime",
        createDatePrecision: 6,
        createDateDefault: "CURRENT_TIMESTAMP(6)",
        updateDate: "datetime",
        updateDatePrecision: 6,
        updateDateDefault: "CURRENT_TIMESTAMP(6)",
        version: "int",
        treeLevel: "int",
        migrationName: "varchar",
        migrationTimestamp: "bigint",
        cacheId: "int",
        cacheIdentifier: "varchar",
        cacheTime: "bigint",
        cacheDuration: "int",
        cacheQuery: "text",
        cacheResult: "text",
    };

    /**
     * Default values of length, precision and scale depends on column data type.
     * Used in the cases when length/precision/scale is not specified by user.
     */
    dataTypeDefaults: DataTypeDefaults = {
        "varchar": { length: 255 },
        "int": { length: 11 },
        "tinyint": { length: 4 },
        "smallint": { length: 5 },
        "mediumint": { length: 9 },
        "bigint": { length: 20 },
        "year": { length: 4 }
    };

    // -------------------------------------------------------------------------
    // Constructor
    // -------------------------------------------------------------------------

    constructor(connection: Connection) {
        this.connection = connection;
        this.options = connection.options as MysqlConnectionOptions;
        this.isReplicated = this.options.replication ? true : false;

        // load mysql package
        this.loadDependencies();

        this.database = this.options.replication ? this.options.replication.master.database : this.options.database;

        // validate options to make sure everything is set
        // todo: revisit validation with replication in mind
        // if (!(this.options.host || (this.options.extra && this.options.extra.socketPath)) && !this.options.socketPath)
        //     throw new DriverOptionNotSetError("socketPath and host");
        // if (!this.options.username)
        //     throw new DriverOptionNotSetError("username");
        // if (!this.options.database)
        //     throw new DriverOptionNotSetError("database");
        // todo: check what is going on when connection is setup without database and how to connect to a database then?
        // todo: provide options to auto-create a database if it does not exist yet
    }

    // -------------------------------------------------------------------------
    // Public Methods
    // -------------------------------------------------------------------------

    /**
     * Performs connection to the database.
     */
    async connect(): Promise<void> {

        if (this.options.replication) {
            this.poolCluster = this.mysql.createPoolCluster(this.options.replication);
            this.options.replication.slaves.forEach((slave, index) => {
                this.poolCluster.add("SLAVE" + index, this.createConnectionOptions(this.options, slave));
            });
            this.poolCluster.add("MASTER", this.createConnectionOptions(this.options, this.options.replication.master));

        } else {
            this.pool = await this.createPool(this.createConnectionOptions(this.options, this.options));
        }
    }

    /**
     * Makes any action after connection (e.g. create extensions in Postgres driver).
     */
    afterConnect(): Promise<void> {
        return Promise.resolve();
    }

    /**
     * Closes connection with the database.
     */
    async disconnect(): Promise<void> {
        if (!this.poolCluster && !this.pool)
            return Promise.reject(new ConnectionIsNotSetError("mysql"));

        if (this.poolCluster) {
            return new Promise<void>((ok, fail) => {
                this.poolCluster.end((err: any) => err ? fail(err) : ok());
                this.poolCluster = undefined;
            });
        }
        if (this.pool) {
            return new Promise<void>((ok, fail) => {
                this.pool.end((err: any) => {
                    if (err) return fail(err);
                    this.pool = undefined;
                    ok();
                });
            });
        }
    }

    /**
     * Creates a schema builder used to build and sync a schema.
     */
    createSchemaBuilder() {
        return new RdbmsSchemaBuilder(this.connection);
    }

    /**
     * Creates a query runner used to execute database queries.
     */
    createQueryRunner(mode: "master"|"slave" = "master") {
        return new MysqlQueryRunner(this, mode);
    }

    /**
     * Replaces parameters in the given sql with special escaping character
     * and an array of parameter names to be passed to a query.
     */
    escapeQueryWithParameters(sql: string, parameters: ObjectLiteral, nativeParameters: ObjectLiteral): [string, any[]] {
        const escapedParameters: any[] = Object.keys(nativeParameters).map(key => nativeParameters[key]);
        if (!parameters || !Object.keys(parameters).length)
            return [sql, escapedParameters];

        const keys = Object.keys(parameters).map(parameter => "(:(\\.\\.\\.)?" + parameter + "\\b)").join("|");
        sql = sql.replace(new RegExp(keys, "g"), (key: string) => {
            let value: any;
            if (key.substr(0, 4) === ":...") {
                value = parameters[key.substr(4)];
            } else {
                value = parameters[key.substr(1)];
            }

            if (value instanceof Function) {
                return value();

            } else {
                escapedParameters.push(value);
                return "?";
            }
        }); // todo: make replace only in value statements, otherwise problems
        return [sql, escapedParameters];
    }

    /**
     * Escapes a column name.
     */
    escape(columnName: string): string {
        return "`" + columnName + "`";
    }

    /**
     * Build full table name with database name, schema name and table name.
     * E.g. "myDB"."mySchema"."myTable"
     */
    buildTableName(tableName: string, schema?: string, database?: string): string {
        return database ? `${database}.${tableName}` : tableName;
    }

    /**
     * Prepares given value to a value to be persisted, based on its column type and metadata.
     */
    preparePersistentValue(value: any, columnMetadata: ColumnMetadata): any {
        if (columnMetadata.transformer)
            value = columnMetadata.transformer.to(value);

        if (value === null || value === undefined)
            return value;

        if (columnMetadata.type === Boolean) {
            return value === true ? 1 : 0;

        } else if (columnMetadata.type === "date") {
            return DateUtils.mixedDateToDateString(value);

        } else if (columnMetadata.type === "time") {
            return DateUtils.mixedDateToTimeString(value);

        } else if (columnMetadata.type === "json") {
            return JSON.stringify(value);

        } else if (columnMetadata.type === "timestamp" || columnMetadata.type === "datetime" || columnMetadata.type === Date) {
            return DateUtils.mixedDateToDate(value);
<<<<<<< HEAD
=======

        } else if (columnMetadata.isGenerated && columnMetadata.generationStrategy === "uuid" && !value) {
            return RandomGenerator.uuid4();
>>>>>>> d2701f19

        } else if (columnMetadata.type === "simple-array") {
            return DateUtils.simpleArrayToString(value);

        } else if (columnMetadata.type === "simple-json") {
            return DateUtils.simpleJsonToString(value);
        }

        return value;
    }

    /**
     * Prepares given value to a value to be persisted, based on its column type or metadata.
     */
    prepareHydratedValue(value: any, columnMetadata: ColumnMetadata): any {
        if (value === null || value === undefined)
            return value;

        if (columnMetadata.type === Boolean) {
            value = value ? true : false;

        } else if (columnMetadata.type === "datetime" || columnMetadata.type === Date) {
            value = DateUtils.normalizeHydratedDate(value);

        } else if (columnMetadata.type === "date") {
            value = DateUtils.mixedDateToDateString(value);

        } else if (columnMetadata.type === "json") {
            value = typeof value === "string" ? JSON.parse(value) : value;

        } else if (columnMetadata.type === "time") {
            value = DateUtils.mixedTimeToString(value);

        } else if (columnMetadata.type === "simple-array") {
            value = DateUtils.stringToSimpleArray(value);

        } else if (columnMetadata.type === "simple-json") {
            value = DateUtils.stringToSimpleJson(value);
        }

        if (columnMetadata.transformer)
            value = columnMetadata.transformer.from(value);

        return value;
    }

    /**
     * Creates a database type from a given column metadata.
     */
    normalizeType(column: { type: ColumnType, length?: number | string, precision?: number, scale?: number }): string {
        if (column.type === Number || column.type === "integer") {
            return "int";

        } else if (column.type === String) {
            return "varchar";

        } else if (column.type === Date) {
            return "datetime";

        } else if ((column.type as any) === Buffer) {
            return "blob";

        } else if (column.type === Boolean) {
            return "tinyint";

        } else if (column.type === "uuid") {
            column.length = 36;
            return "varchar";

        } else if (column.type === "simple-array") {
            return "text";

        } else if (column.type === "simple-json") {
            return "text";

        } else {
            return column.type as string || "";
        }
    }

    /**
     * Normalizes "default" value of the column.
     */
    normalizeDefault(columnMetadata: ColumnMetadata): string {
        const defaultValue = columnMetadata.default;

        if (typeof defaultValue === "number") {
            return "" + defaultValue;

        } else if (typeof defaultValue === "boolean") {
            return defaultValue === true ? "1" : "0";

        } else if (typeof defaultValue === "function") {
            return defaultValue();

        } else if (typeof defaultValue === "string") {
            return `'${defaultValue}'`;

        } else {
            return defaultValue;
        }
    }

    /**
     * Normalizes "isUnique" value of the column.
     */
    normalizeIsUnique(column: ColumnMetadata): boolean {
<<<<<<< HEAD
        return column.entityMetadata.indices.some(idx => idx.isUnique && idx.columns.length === 1 && idx.columns[0] === column);
=======
        return column.isUnique ||
            !!column.entityMetadata.indices.find(index => index.isUnique && index.columns.length === 1 && index.columns[0] === column);
>>>>>>> d2701f19
    }

    /**
     * Calculates column length taking into account the default length values.
     */
    getColumnLength(column: ColumnMetadata): string {
<<<<<<< HEAD
=======

>>>>>>> d2701f19
        if (column.length)
            return column.length.toString();

        const normalizedType = this.normalizeType(column) as string;
        if (this.dataTypeDefaults && this.dataTypeDefaults[normalizedType] && this.dataTypeDefaults[normalizedType].length)
            return this.dataTypeDefaults[normalizedType].length!.toString();

        return "";
    }

    createFullType(column: TableColumn): string {
        let type = column.type;

        if (column.length) {
            type += "(" + column.length + ")";
        } else if (column.precision !== null && column.precision !== undefined && column.scale !== null && column.scale !== undefined) {
            type += "(" + column.precision + "," + column.scale + ")";
        } else if (column.precision !== null && column.precision !== undefined) {
            type +=  "(" + column.precision + ")";
        } else if (column.scale !== null && column.scale !== undefined) {
            type +=  "(" + column.scale + ")";
        } else  if (this.dataTypeDefaults && this.dataTypeDefaults[column.type] && this.dataTypeDefaults[column.type].length) {
            type +=  "(" + this.dataTypeDefaults[column.type].length!.toString() + ")";
        }

        if (column.isArray)
            type += " array";

        return type;
    }

    /**
     * Obtains a new database connection to a master server.
     * Used for replication.
     * If replication is not setup then returns default connection's database connection.
     */
    obtainMasterConnection(): Promise<any> {
        return new Promise<any>((ok, fail) => {
            if (this.poolCluster) {
                this.poolCluster.getConnection("MASTER", (err: any, dbConnection: any) => {
                    err ? fail(err) : ok(this.prepareDbConnection(dbConnection));
                });

            } else if (this.pool) {
                this.pool.getConnection((err: any, dbConnection: any) => {
                    err ? fail(err) : ok(this.prepareDbConnection(dbConnection));
                });
            } else {
                fail(new Error(`Connection is not established with mysql database`));
            }
        });
    }

    /**
     * Obtains a new database connection to a slave server.
     * Used for replication.
     * If replication is not setup then returns master (default) connection's database connection.
     */
    obtainSlaveConnection(): Promise<any> {
        if (!this.poolCluster)
            return this.obtainMasterConnection();

        return new Promise<any>((ok, fail) => {
            this.poolCluster.getConnection("SLAVE*", (err: any, dbConnection: any) => {
                err ? fail(err) : ok(dbConnection);
            });
        });
    }

    /**
     * Creates generated map of values generated or returned by database after INSERT query.
     */
    createGeneratedMap(metadata: EntityMetadata, insertResult: any) {
        // console.log("uuidMap", uuidMap);
        const generatedMap = metadata.generatedColumns.reduce((map, generatedColumn) => {
            let value: any;
            if (generatedColumn.generationStrategy === "increment" && insertResult.insertId) {
                value = insertResult.insertId;
            // } else if (generatedColumn.generationStrategy === "uuid") {
            //     console.log("getting db value:", generatedColumn.databaseName);
            //     value = generatedColumn.getEntityValue(uuidMap);
            }

            return OrmUtils.mergeDeep(map, generatedColumn.createValueMap(value));
        }, {} as ObjectLiteral);

        return Object.keys(generatedMap).length > 0 ? generatedMap : undefined;
    }

    /**
     * Differentiate columns of this table and columns from the given column metadatas columns
     * and returns only changed.
     */
    findChangedColumns(tableColumns: TableColumn[], columnMetadatas: ColumnMetadata[]): ColumnMetadata[] {
        return columnMetadatas.filter(columnMetadata => {
            const tableColumn = tableColumns.find(c => c.name === columnMetadata.databaseName);
            if (!tableColumn)
                return false; // we don't need new columns, we only need exist and changed

            // console.log("table:", columnMetadata.entityMetadata.tableName);
            // console.log("name:", tableColumn.name, columnMetadata.databaseName);
            // console.log("type:", tableColumn.type, this.normalizeType(columnMetadata));
            // console.log("comment:", tableColumn.comment, columnMetadata.comment);
            // console.log("default:", tableColumn.default, columnMetadata.default);
            // console.log("default changed:", !this.compareDefaultValues(this.normalizeDefault(columnMetadata), tableColumn.default));
            // console.log("isPrimary:", tableColumn.isPrimary, columnMetadata.isPrimary);
            // console.log("isNullable:", tableColumn.isNullable, columnMetadata.isNullable);
            // console.log("isUnique:", tableColumn.isUnique, this.normalizeIsUnique(columnMetadata));
            // console.log("isGenerated:", tableColumn.isGenerated, columnMetadata.isGenerated);
            // console.log("length changed:", !this.compareColumnLengths(tableColumn, columnMetadata));
            // console.log("==========================================");

            return tableColumn.name !== columnMetadata.databaseName
                || tableColumn.type !== this.normalizeType(columnMetadata)
                // || tableColumn.comment !== columnMetadata.comment // todo
                || !this.compareDefaultValues(this.normalizeDefault(columnMetadata), tableColumn.default)
                || tableColumn.isPrimary !== columnMetadata.isPrimary
                || tableColumn.isNullable !== columnMetadata.isNullable
                || tableColumn.isUnique !== this.normalizeIsUnique(columnMetadata)
                || (columnMetadata.generationStrategy !== "uuid" && tableColumn.isGenerated !== columnMetadata.isGenerated)
                || !this.compareColumnLengths(tableColumn, columnMetadata);
        });
    }

    /**
     * Returns true if driver supports RETURNING / OUTPUT statement.
     */
    isReturningSqlSupported(): boolean {
        return false;
    }

    /**
     * Returns true if driver supports uuid values generation on its own.
     */
    isUUIDGenerationSupported(): boolean {
        return false;
    }

    /**
     * Creates an escaped parameter.
     */
    createParameter(parameterName: string, index: number): string {
        return "?";
    }

    // -------------------------------------------------------------------------
    // Protected Methods
    // -------------------------------------------------------------------------

    /**
     * Loads all driver dependencies.
     */
    protected loadDependencies(): void {
        try {
            this.mysql = PlatformTools.load("mysql");  // try to load first supported package
            /*
             * Some frameworks (such as Jest) may mess up Node's require cache and provide garbage for the 'mysql' module
             * if it was not installed. We check that the object we got actually contains something otherwise we treat
             * it as if the `require` call failed.
             *
             * @see https://github.com/typeorm/typeorm/issues/1373
             */
            if (Object.keys(this.mysql).length === 0) {
                throw new Error("'mysql' was found but it is empty. Falling back to 'mysql2'.");
            }
        } catch (e) {
            try {
                this.mysql = PlatformTools.load("mysql2"); // try to load second supported package

            } catch (e) {
                throw new DriverPackageNotInstalledError("Mysql", "mysql");
            }
        }
    }

    /**
     * Creates a new connection pool for a given database credentials.
     */
    protected createConnectionOptions(options: MysqlConnectionOptions, credentials: MysqlConnectionCredentialsOptions): Promise<any> {

        credentials = Object.assign(credentials, DriverUtils.buildDriverOptions(credentials)); // todo: do it better way

        // build connection options for the driver
        return Object.assign({}, {
            charset: options.charset,
            timezone: options.timezone,
            connectTimeout: options.connectTimeout,
            insecureAuth: options.insecureAuth,
            supportBigNumbers: options.supportBigNumbers,
            bigNumberStrings: options.bigNumberStrings,
            dateStrings: options.dateStrings,
            debug: options.debug,
            trace: options.trace,
            multipleStatements: options.multipleStatements,
            flags: options.flags
        }, {
            host: credentials.host,
            user: credentials.username,
            password: credentials.password,
            database: credentials.database,
            port: credentials.port,
            ssl: options.ssl
        }, options.extra || {});
    }

    /**
     * Creates a new connection pool for a given database credentials.
     */
    protected createPool(connectionOptions: any): Promise<any> {

        // create a connection pool
        const pool = this.mysql.createPool(connectionOptions);

        // make sure connection is working fine
        return new Promise<void>((ok, fail) => {
            // (issue #610) we make first connection to database to make sure if connection credentials are wrong
            // we give error before calling any other method that creates actual query runner
            pool.getConnection((err: any, connection: any) => {
                if (err)
                    return pool.end(() => fail(err));

                connection.release();
                ok(pool);
            });
        });
    }

    /**
<<<<<<< HEAD
     * Checks if "DEFAULT" values in the column metadata and in the database are equal.
     */
    protected compareDefaultValues(columnMetadataValue: string, databaseValue: string): boolean {
        if (typeof columnMetadataValue === "string" && typeof databaseValue === "string") {
            // we need to cut out "'" because in mysql we can understand returned value is a string or a function
            // as result compare cannot understand if default is really changed or not
            columnMetadataValue = columnMetadataValue.replace(/^'+|'+$/g, "");
            databaseValue = databaseValue.replace(/^'+|'+$/g, "");
        }

        return columnMetadataValue === databaseValue;
    }

    /**
     * Compare column lengths only if the datatype supports it.
     */
    protected compareColumnLengths(tableColumn: TableColumn, columnMetadata: ColumnMetadata): boolean {
        const normalizedColumn = this.normalizeType(columnMetadata) as ColumnType;
        if (this.withLengthColumnTypes.indexOf(normalizedColumn) !== -1) {
            let metadataLength = this.getColumnLength(columnMetadata);

            // if we found something to compare with then do it, else skip it
            // use use case insensitive comparison to catch "MAX" vs "Max" case
            if (metadataLength !== null && metadataLength !== undefined)
                return tableColumn.length.toString().toLowerCase() === metadataLength.toLowerCase();
        }

        return true;
=======
     * Attaches all required base handlers to a database connection, such as the unhandled error handler.
     */
    private prepareDbConnection(connection: any): any {
        const { logger } = this.connection;
        /*
          Attaching an error handler to connection errors is essential, as, otherwise, errors raised will go unhandled and
          cause the hosting app to crash.
         */
        connection.on("error", (error: any) => logger.log("warn", `MySQL connection raised an error. ${error}`));
        return connection;
>>>>>>> d2701f19
    }

}<|MERGE_RESOLUTION|>--- conflicted
+++ resolved
@@ -318,12 +318,6 @@
 
         } else if (columnMetadata.type === "timestamp" || columnMetadata.type === "datetime" || columnMetadata.type === Date) {
             return DateUtils.mixedDateToDate(value);
-<<<<<<< HEAD
-=======
-
-        } else if (columnMetadata.isGenerated && columnMetadata.generationStrategy === "uuid" && !value) {
-            return RandomGenerator.uuid4();
->>>>>>> d2701f19
 
         } else if (columnMetadata.type === "simple-array") {
             return DateUtils.simpleArrayToString(value);
@@ -431,22 +425,13 @@
      * Normalizes "isUnique" value of the column.
      */
     normalizeIsUnique(column: ColumnMetadata): boolean {
-<<<<<<< HEAD
         return column.entityMetadata.indices.some(idx => idx.isUnique && idx.columns.length === 1 && idx.columns[0] === column);
-=======
-        return column.isUnique ||
-            !!column.entityMetadata.indices.find(index => index.isUnique && index.columns.length === 1 && index.columns[0] === column);
->>>>>>> d2701f19
     }
 
     /**
      * Calculates column length taking into account the default length values.
      */
     getColumnLength(column: ColumnMetadata): string {
-<<<<<<< HEAD
-=======
-
->>>>>>> d2701f19
         if (column.length)
             return column.length.toString();
 
@@ -675,36 +660,6 @@
     }
 
     /**
-<<<<<<< HEAD
-     * Checks if "DEFAULT" values in the column metadata and in the database are equal.
-     */
-    protected compareDefaultValues(columnMetadataValue: string, databaseValue: string): boolean {
-        if (typeof columnMetadataValue === "string" && typeof databaseValue === "string") {
-            // we need to cut out "'" because in mysql we can understand returned value is a string or a function
-            // as result compare cannot understand if default is really changed or not
-            columnMetadataValue = columnMetadataValue.replace(/^'+|'+$/g, "");
-            databaseValue = databaseValue.replace(/^'+|'+$/g, "");
-        }
-
-        return columnMetadataValue === databaseValue;
-    }
-
-    /**
-     * Compare column lengths only if the datatype supports it.
-     */
-    protected compareColumnLengths(tableColumn: TableColumn, columnMetadata: ColumnMetadata): boolean {
-        const normalizedColumn = this.normalizeType(columnMetadata) as ColumnType;
-        if (this.withLengthColumnTypes.indexOf(normalizedColumn) !== -1) {
-            let metadataLength = this.getColumnLength(columnMetadata);
-
-            // if we found something to compare with then do it, else skip it
-            // use use case insensitive comparison to catch "MAX" vs "Max" case
-            if (metadataLength !== null && metadataLength !== undefined)
-                return tableColumn.length.toString().toLowerCase() === metadataLength.toLowerCase();
-        }
-
-        return true;
-=======
      * Attaches all required base handlers to a database connection, such as the unhandled error handler.
      */
     private prepareDbConnection(connection: any): any {
@@ -715,7 +670,37 @@
          */
         connection.on("error", (error: any) => logger.log("warn", `MySQL connection raised an error. ${error}`));
         return connection;
->>>>>>> d2701f19
+    }
+
+    /**
+     * Checks if "DEFAULT" values in the column metadata and in the database are equal.
+     */
+    protected compareDefaultValues(columnMetadataValue: string, databaseValue: string): boolean {
+        if (typeof columnMetadataValue === "string" && typeof databaseValue === "string") {
+            // we need to cut out "'" because in mysql we can understand returned value is a string or a function
+            // as result compare cannot understand if default is really changed or not
+            columnMetadataValue = columnMetadataValue.replace(/^'+|'+$/g, "");
+            databaseValue = databaseValue.replace(/^'+|'+$/g, "");
+        }
+
+        return columnMetadataValue === databaseValue;
+    }
+
+    /**
+     * Compare column lengths only if the datatype supports it.
+     */
+    protected compareColumnLengths(tableColumn: TableColumn, columnMetadata: ColumnMetadata): boolean {
+        const normalizedColumn = this.normalizeType(columnMetadata) as ColumnType;
+        if (this.withLengthColumnTypes.indexOf(normalizedColumn) !== -1) {
+            let metadataLength = this.getColumnLength(columnMetadata);
+
+            // if we found something to compare with then do it, else skip it
+            // use use case insensitive comparison to catch "MAX" vs "Max" case
+            if (metadataLength !== null && metadataLength !== undefined)
+                return tableColumn.length.toString().toLowerCase() === metadataLength.toLowerCase();
+        }
+
+        return true;
     }
 
 }