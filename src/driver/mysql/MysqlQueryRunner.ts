--- conflicted
+++ resolved
@@ -1279,13 +1279,9 @@
                         tableColumn.length = "";
                     }
 
-<<<<<<< HEAD
-                    if ((tableColumn.type === "datetime" || tableColumn.type === "time" || tableColumn.type === "timestamp") && parseInt(dbColumn["DATETIME_PRECISION"])) {
-=======
                     if ((tableColumn.type === "datetime" || tableColumn.type === "time" || tableColumn.type === "timestamp")
                         && dbColumn["DATETIME_PRECISION"] !== null && dbColumn["DATETIME_PRECISION"] !== undefined
                         && !this.isDefaultColumnPrecision(table, tableColumn, parseInt(dbColumn["DATETIME_PRECISION"]))) {
->>>>>>> 0f527ad8
                         tableColumn.precision = parseInt(dbColumn["DATETIME_PRECISION"]);
                     }
 
