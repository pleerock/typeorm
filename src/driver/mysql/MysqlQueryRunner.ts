--- conflicted
+++ resolved
@@ -614,67 +614,7 @@
         const tableName = table instanceof TableSchema ? table.name : table;
         const indexName = index instanceof IndexSchema ? index.name : index;
         const sql = `ALTER TABLE \`${tableName}\` DROP INDEX \`${indexName}\``;
-<<<<<<< HEAD
-        await this.query(sql);
-    }
-
-    /**
-     * Creates a database type from a given column metadata.
-     */
-    normalizeType(typeOptions: { type: ColumnType, length?: string|number, precision?: number, scale?: number, timezone?: boolean }) {
-
-        switch (typeOptions.type) {
-            case "string":
-                return "varchar(" + (typeOptions.length ? typeOptions.length : 255) + ")";
-            case "text":
-                return "text";
-            case "boolean":
-                return "tinyint(1)";
-            case "integer":
-            case "int":
-                return "int(" + (typeOptions.length ? typeOptions.length : 11) + ")";
-            case "smallint":
-                return "smallint(" + (typeOptions.length ? typeOptions.length : 11) + ")";
-            case "bigint":
-                return "bigint(" + (typeOptions.length ? typeOptions.length : 11) + ")";
-            case "float":
-                return "float";
-            case "double":
-            case "number":
-                return "double";
-            case "decimal":
-                if (typeOptions.precision && typeOptions.scale) {
-                    return `decimal(${typeOptions.precision},${typeOptions.scale})`;
-                } else if (typeOptions.scale) {
-                    return `decimal(${typeOptions.scale})`;
-                } else if (typeOptions.precision) {
-                    return `decimal(${typeOptions.precision})`;
-                } else {
-                    return "decimal";
-                }
-            case "date":
-                if (typeOptions.length) {
-                    return "date(" + typeOptions.length + ")";
-                } else {
-                    return "date";
-                }
-            case "time":
-                if (typeOptions.length) {
-                    return "time(" + typeOptions.length + ")";
-                } else {
-                    return "time";
-                }
-            case "datetime":
-                if (typeOptions.length) {
-                    return "datetime(" + typeOptions.length + ")";
-                } else {
-                    return "datetime";
-                }
-            case "json":
-                return "text";
-            case "simple_array":
-                return typeOptions.length ? "varchar(" + typeOptions.length + ")" : "text";
-=======
+
 
         if (index instanceof IndexSchema) {
             const columns = index.columnNames.map(columnName => "`" + columnName + "`").join(", ");
@@ -683,7 +623,6 @@
 
         } else {
             await this.query(sql);
->>>>>>> 4cc94e62
         }
     }
 
