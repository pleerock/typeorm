--- conflicted
+++ resolved
@@ -103,15 +103,12 @@
         if (beforeBroadcastResult.promises.length > 0) await Promise.all(beforeBroadcastResult.promises);
 
         this.isTransactionActive = true;
-<<<<<<< HEAD
+      
         await this.client.startTransaction();
-=======
-        await this.driver.client.startTransaction();
 
         const afterBroadcastResult = new BroadcasterResult();
         this.broadcaster.broadcastAfterTransactionStartEvent(afterBroadcastResult);
         if (afterBroadcastResult.promises.length > 0) await Promise.all(afterBroadcastResult.promises);
->>>>>>> c683c8ee
     }
 
     /**
@@ -121,16 +118,13 @@
     async commitTransaction(): Promise<void> {
         if (!this.isTransactionActive)
             throw new TransactionNotStartedError();
-
-<<<<<<< HEAD
-        await this.client.commitTransaction();
-=======
+      
         const beforeBroadcastResult = new BroadcasterResult();
         this.broadcaster.broadcastBeforeTransactionCommitEvent(beforeBroadcastResult);
         if (beforeBroadcastResult.promises.length > 0) await Promise.all(beforeBroadcastResult.promises);
 
-        await this.driver.client.commitTransaction();
->>>>>>> c683c8ee
+        await this.client.commitTransaction();
+
         this.isTransactionActive = false;
 
         const afterBroadcastResult = new BroadcasterResult();
@@ -146,16 +140,11 @@
         if (!this.isTransactionActive)
             throw new TransactionNotStartedError();
 
-<<<<<<< HEAD
-        await this.client.rollbackTransaction();
-=======
         const beforeBroadcastResult = new BroadcasterResult();
         this.broadcaster.broadcastBeforeTransactionRollbackEvent(beforeBroadcastResult);
         if (beforeBroadcastResult.promises.length > 0) await Promise.all(beforeBroadcastResult.promises);
 
-        await this.driver.client.rollbackTransaction();
->>>>>>> c683c8ee
-        this.isTransactionActive = false;
+        await this.client.rollbackTransaction();
 
         const afterBroadcastResult = new BroadcasterResult();
         this.broadcaster.broadcastAfterTransactionRollbackEvent(afterBroadcastResult);
