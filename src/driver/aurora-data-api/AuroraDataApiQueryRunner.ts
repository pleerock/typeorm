--- conflicted
+++ resolved
@@ -95,15 +95,12 @@
         if (beforeBroadcastResult.promises.length > 0) await Promise.all(beforeBroadcastResult.promises);
 
         this.isTransactionActive = true;
-<<<<<<< HEAD
         await this.client.startTransaction();
-=======
-        await this.driver.client.startTransaction();
+
 
         const afterBroadcastResult = new BroadcasterResult();
         this.broadcaster.broadcastAfterTransactionStartEvent(afterBroadcastResult);
         if (afterBroadcastResult.promises.length > 0) await Promise.all(afterBroadcastResult.promises);
->>>>>>> c683c8ee
     }
 
     /**
@@ -114,15 +111,11 @@
         if (!this.isTransactionActive)
             throw new TransactionNotStartedError();
 
-<<<<<<< HEAD
-        await this.client.commitTransaction();
-=======
         const beforeBroadcastResult = new BroadcasterResult();
         this.broadcaster.broadcastBeforeTransactionCommitEvent(beforeBroadcastResult);
         if (beforeBroadcastResult.promises.length > 0) await Promise.all(beforeBroadcastResult.promises);
 
-        await this.driver.client.commitTransaction();
->>>>>>> c683c8ee
+        await this.client.commitTransaction();
         this.isTransactionActive = false;
 
         const afterBroadcastResult = new BroadcasterResult();
@@ -138,15 +131,12 @@
         if (!this.isTransactionActive)
             throw new TransactionNotStartedError();
 
-<<<<<<< HEAD
-        await this.client.rollbackTransaction();
-=======
         const beforeBroadcastResult = new BroadcasterResult();
         this.broadcaster.broadcastBeforeTransactionRollbackEvent(beforeBroadcastResult);
         if (beforeBroadcastResult.promises.length > 0) await Promise.all(beforeBroadcastResult.promises);
 
-        await this.driver.client.rollbackTransaction();
->>>>>>> c683c8ee
+        await this.client.rollbackTransaction();
+
         this.isTransactionActive = false;
 
         const afterBroadcastResult = new BroadcasterResult();
