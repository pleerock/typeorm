--- conflicted
+++ resolved
@@ -72,11 +72,7 @@
         return this.queryRunner;
     }
 
-<<<<<<< HEAD
     normalizeType(column: { type?: ColumnType, length?: number | string, precision?: number, scale?: number }): string {
-=======
-    normalizeType(column: { type?: ColumnType, length?: number | string, precision?: number | null, scale?: number }): string {
->>>>>>> 4baac710
         if ((column.type as any) === Buffer) {
             return "blob";
         }
