--- conflicted
+++ resolved
@@ -325,18 +325,8 @@
                     entityValue = DateUtils.dateToTimeString(entityValue, true);
 
                 } else if (column.type === ColumnTypes.DATETIME) {
-<<<<<<< HEAD
-                    entityValue = DateUtils.dateToDateTimeString(entityValue, column.loadInLocalTimezone);
-                    databaseValue = DateUtils.dateToDateTimeString(databaseValue, column.loadInLocalTimezone);
-=======
-                    // if (column.loadInLocalTimezone) {
-                    //     entityValue = DataTransformationUtils.mixedDateToDatetimeString(entityValue);
-                    //     databaseValue = DataTransformationUtils.mixedDateToDatetimeString(databaseValue);
-                    // } else {
-                        entityValue = DataTransformationUtils.mixedDateToUtcDatetimeString(entityValue);
-                        databaseValue = DataTransformationUtils.mixedDateToUtcDatetimeString(databaseValue);
-                    // }
->>>>>>> 3ccf4d61
+                    entityValue = DateUtils.dateToDateTimeString(entityValue, column.localTimezone);
+                    databaseValue = DateUtils.dateToDateTimeString(databaseValue, column.localTimezone);
 
                 } else if (column.type === ColumnTypes.JSON) {
                     entityValue = JSON.stringify(entityValue);
