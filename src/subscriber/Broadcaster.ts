--- conflicted
+++ resolved
@@ -50,13 +50,8 @@
                         connection: this.queryRunner.connection,
                         queryRunner: this.queryRunner,
                         manager: this.queryRunner.manager,
-<<<<<<< HEAD
-                        metadata: metadata,
-                        entity: entity
-=======
                         entity: entity,
                         metadata: metadata
->>>>>>> 32671456
                     });
                     if (executionResult instanceof Promise)
                         result.promises.push(executionResult);
@@ -95,7 +90,6 @@
                         manager: this.queryRunner.manager,
                         metadata: metadata,
                         entity: entity,
-                        metadata: metadata,
                         databaseEntity: databaseEntity,
                         updatedColumns: updatedColumns || [],
                         updatedRelations: updatedRelations || []
@@ -137,7 +131,6 @@
                         manager: this.queryRunner.manager,
                         metadata: metadata,
                         entity: entity,
-                        metadata: metadata,
                         databaseEntity: databaseEntity,
                         entityId: metadata.getEntityIdMixedMap(databaseEntity)
                     });
@@ -177,13 +170,8 @@
                         connection: this.queryRunner.connection,
                         queryRunner: this.queryRunner,
                         manager: this.queryRunner.manager,
-<<<<<<< HEAD
-                        metadata: metadata,
-                        entity: entity
-=======
                         entity: entity,
                         metadata: metadata
->>>>>>> 32671456
                     });
                     if (executionResult instanceof Promise)
                         result.promises.push(executionResult);
@@ -223,7 +211,6 @@
                         manager: this.queryRunner.manager,
                         metadata: metadata,
                         entity: entity,
-                        metadata: metadata,
                         databaseEntity: databaseEntity,
                         updatedColumns: updatedColumns || [],
                         updatedRelations: updatedRelations || []
@@ -266,7 +253,6 @@
                         manager: this.queryRunner.manager,
                         metadata: metadata,
                         entity: entity,
-                        metadata: metadata,
                         databaseEntity: databaseEntity,
                         entityId: metadata.getEntityIdMixedMap(databaseEntity)
                     });
