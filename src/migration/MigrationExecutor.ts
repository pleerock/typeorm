import {Table} from "../schema-builder/table/Table";
import {Connection} from "../connection/Connection";
import {Migration} from "./Migration";
import {ObjectLiteral} from "../common/ObjectLiteral";
import {QueryRunner} from "../query-runner/QueryRunner";
import {SqlServerDriver} from "../driver/sqlserver/SqlServerDriver";
import {MssqlParameter} from "../driver/sqlserver/MssqlParameter";
import {SqlServerConnectionOptions} from "../driver/sqlserver/SqlServerConnectionOptions";
import {PostgresConnectionOptions} from "../driver/postgres/PostgresConnectionOptions";
<<<<<<< HEAD
import { MongoDriver } from "../driver/mongodb/MongoDriver";
import { MongoQueryRunner } from "../driver/mongodb/MongoQueryRunner";
import {MigrationsLockTableAlreadyExistsError} from "../error/MigrationsLockTableAlreadyExistsError";
import {MigrationsLockTableNotFound} from "../error/MigrationsLockTableNotFound";
import {SkipMigrationsError} from "../error/SkipMigrationsError";
import Signals = NodeJS.Signals;
=======
import {MongoDriver} from "../driver/mongodb/MongoDriver";
import {MongoQueryRunner} from "../driver/mongodb/MongoQueryRunner";
>>>>>>> 8d7afaf7

/**
 * Executes migrations: runs pending and reverts previously executed migrations.
 */
export class MigrationExecutor {

    // -------------------------------------------------------------------------
    // Public Properties
    // -------------------------------------------------------------------------

    /**
     * Indicates how migrations should be run in transactions.
     *   all: all migrations are run in a single transaction
     *   none: all migrations are run without a transaction
     *   each: each migration is run in a separate transaction
     */
    transaction: "all" | "none" | "each" = "all";

    // -------------------------------------------------------------------------
    // Private Properties
    // -------------------------------------------------------------------------

    private readonly migrationsTable: string;
    private readonly migrationsTableName: string;
    private readonly migrationsLock: {
        enabled: boolean;
        tableName: string;
        strategy: "wait-for-unlock"  | "throw-error" | "skip-migrations";
        waitForUnlockInterval: number;
    };
    private migrationsLockTableCreatedByThisProcess: boolean = false;

    // -------------------------------------------------------------------------
    // Constructor
    // -------------------------------------------------------------------------

    constructor(protected connection: Connection,
                protected queryRunner?: QueryRunner) {

        const options = <SqlServerConnectionOptions|PostgresConnectionOptions>this.connection.driver.options;
        this.migrationsTableName = connection.options.migrationsTableName || "migrations";
        this.migrationsTable = this.connection.driver.buildTableName(this.migrationsTableName, options.schema, options.database);
        this.migrationsLock = {
            enabled: !!(connection.options.migrationsLock && connection.options.migrationsLock.enabled),
            tableName: connection.options.migrationsLock && connection.options.migrationsLock.tableName || "migrations_lock",
            strategy: connection.options.migrationsLock && connection.options.migrationsLock.strategy || "wait-for-unlock",
            waitForUnlockInterval: Math.abs(Math.round(connection.options.migrationsLock && connection.options.migrationsLock.waitForUnlockInterval || 1000)),
        };
    }

    // -------------------------------------------------------------------------
    // Public Methods
    // -------------------------------------------------------------------------

    /**
     * Tries to execute a single migration given.
     */
    public async executeMigration(migration: Migration): Promise<Migration> {
        return this.withQueryRunner(async (queryRunner) => {
            await this.createMigrationsTableIfNotExist(queryRunner);
            await (migration.instance as any).up(queryRunner);
            await this.insertExecutedMigration(queryRunner, migration);

            return migration;
        });
    }

    /**
     * Returns an array of all migrations.
     */
    public async getAllMigrations(): Promise<Migration[]> {
        return Promise.resolve(this.getMigrations());
    }

    /**
     * Returns an array of all executed migrations.
     */
    public async getExecutedMigrations(): Promise<Migration[]> {
        return this.withQueryRunner(async queryRunner => {
            await this.createMigrationsTableIfNotExist(queryRunner);

            return await this.loadExecutedMigrations(queryRunner);
        });
    }

    /**
     * Returns an array of all pending migrations.
     */
    public async getPendingMigrations(): Promise<Migration[]> {
        const allMigrations = await this.getAllMigrations();
        const executedMigrations = await this.getExecutedMigrations();

        return allMigrations.filter(migration =>
            !executedMigrations.find(
                executedMigration =>
                    executedMigration.name === migration.name
            )
        );
    }

    /**
     * Inserts an executed migration.
     */
    public insertMigration(migration: Migration): Promise<void> {
        return new Promise((resolve, reject) => {
            this.withQueryRunner(queryRunner => {
                this.insertExecutedMigration(queryRunner, migration)
                    .then(resolve)
                    .catch(reject);
            });
        });
    }

    /**
     * Deletes an executed migration.
     */
    public deleteMigration(migration: Migration): Promise<void> {
        return new Promise((resolve, reject) => {
            this.withQueryRunner(queryRunner => {
                this.deleteExecutedMigration(queryRunner, migration)
                    .then(resolve)
                    .catch(reject);
            });
        });
    }

    /**
     * Lists all migrations and whether they have been executed or not
     * returns true if there are unapplied migrations
     */
    async showMigrations(): Promise<boolean> {
        let hasUnappliedMigrations = false;
        const queryRunner = this.queryRunner || this.connection.createQueryRunner();
        // create migrations table if its not created yet
        await this.createMigrationsTableIfNotExist(queryRunner);
        // get all migrations that are executed and saved in the database
        const executedMigrations = await this.loadExecutedMigrations(queryRunner);

        // get all user's migrations in the source code
        const allMigrations = this.getMigrations();

        for (const migration of allMigrations) {
            const executedMigration = executedMigrations.find(executedMigration => executedMigration.name === migration.name);

            if (executedMigration) {
                this.connection.logger.logSchemaBuild(` [X] ${migration.name}`);
            } else {
                hasUnappliedMigrations = true;
                this.connection.logger.logSchemaBuild(` [ ] ${migration.name}`);
            }
        }

        // if query runner was created by us then release it
        if (!this.queryRunner) {
            await queryRunner.release();
        }

        return hasUnappliedMigrations;
    }

    /**
     * Executes all pending migrations. Pending migrations are migrations that are not yet executed,
     * thus not saved in the database.
     */
    async executePendingMigrations(): Promise<Migration[]> {
<<<<<<< HEAD
        const queryRunner = this.queryRunner || this.connection.createQueryRunner("master");
=======

        const queryRunner = this.queryRunner || this.connection.createQueryRunner();
>>>>>>> 8d7afaf7
        // create migrations table if its not created yet
        await this.createMigrationsTableIfNotExist(queryRunner);

        ["SIGINT", "SIGTERM"].forEach((signal: Signals) => {
            process.on(signal, async () => {
                this.connection.logger.logMigration(`The "${signal}" signal has been received.`, queryRunner);
                await this.dropMigrationsLockTable(queryRunner).catch(() => {});
                process.exit(0);
            });
        });

        try {
            await this.runMigrationsLockStrategy(queryRunner);
        } catch (error) {
            if (error instanceof SkipMigrationsError) {
                this.connection.logger.logMigration(error.message, queryRunner);
                // if query runner was created by us then release it
                if (!this.queryRunner)
                    await queryRunner.release();
                return [];
            }

            throw error;
        }

        // get all migrations that are executed and saved in the database
        const executedMigrations = await this.loadExecutedMigrations(queryRunner);

        // get the time when last migration was executed
        let lastTimeExecutedMigration = this.getLatestTimestampMigration(executedMigrations);

        // get all user's migrations in the source code
        const allMigrations = this.getMigrations();

        // variable to store all migrations we did successefuly
        const successMigrations: Migration[] = [];

        // find all migrations that needs to be executed
        const pendingMigrations = allMigrations.filter(migration => {
            // check if we already have executed migration
            const executedMigration = executedMigrations.find(executedMigration => executedMigration.name === migration.name);
            if (executedMigration)
                return false;

            // migration is new and not executed. now check if its timestamp is correct
            // if (lastTimeExecutedMigration && migration.timestamp < lastTimeExecutedMigration.timestamp)
            //     throw new Error(`New migration found: ${migration.name}, however this migration's timestamp is not valid. Migration's timestamp should not be older then migrations already executed in the database.`);

            // every check is passed means that migration was not run yet and we need to run it
            return true;
        });

        // if no migrations are pending then nothing to do here
        if (!pendingMigrations.length) {
            this.connection.logger.logSchemaBuild(`No migrations are pending`);
            // if query runner was created by us then release it
            if (!this.queryRunner)
                await queryRunner.release();
            return [];
        }

        // log information about migration execution
        this.connection.logger.logSchemaBuild(`${executedMigrations.length} migrations are already loaded in the database.`);
        this.connection.logger.logSchemaBuild(`${allMigrations.length} migrations were found in the source code.`);
        if (lastTimeExecutedMigration)
            this.connection.logger.logSchemaBuild(`${lastTimeExecutedMigration.name} is the last executed migration. It was executed on ${new Date(lastTimeExecutedMigration.timestamp).toString()}.`);
        this.connection.logger.logSchemaBuild(`${pendingMigrations.length} migrations are new migrations that needs to be executed.`);

        await this.createMigrationsLockTable(queryRunner);

        // start transaction if its not started yet
        let transactionStartedByUs = false;
        if (this.transaction === "all" && !queryRunner.isTransactionActive) {
            await queryRunner.startTransaction();
            transactionStartedByUs = true;
        }

        // run all pending migrations in a sequence
        try {
            for (const migration of pendingMigrations) {
                if (this.transaction === "each" && !queryRunner.isTransactionActive) {
                    await queryRunner.startTransaction();
                    transactionStartedByUs = true;
                }

                await migration.instance!.up(queryRunner)
                    .then(async () => { // now when migration is executed we need to insert record about it into the database
                        await this.insertExecutedMigration(queryRunner, migration);
                        // commit transaction if we started it
                        if (this.transaction === "each" && transactionStartedByUs)
                            await queryRunner.commitTransaction();
                    })
                    .then(() => { // informative log about migration success
                        successMigrations.push(migration);
                        this.connection.logger.logSchemaBuild(`Migration ${migration.name} has been executed successfully.`);
                    });
            }

            // commit transaction if we started it
            if (this.transaction === "all" && transactionStartedByUs)
                await queryRunner.commitTransaction();

        } catch (err) { // rollback transaction if we started it
            if (transactionStartedByUs) {
                try { // we throw original error even if rollback thrown an error
                    await queryRunner.rollbackTransaction();
                } catch (rollbackError) { }
            }

            throw err;

        } finally {
            await this.dropMigrationsLockTable(queryRunner);

            // if query runner was created by us then release it
            if (!this.queryRunner)
                await queryRunner.release();
        }
        return successMigrations;

    }

    /**
     * Reverts last migration that were run.
     */
    async undoLastMigration(): Promise<void> {

        const queryRunner = this.queryRunner || this.connection.createQueryRunner();

        // create migrations table if its not created yet
        await this.createMigrationsTableIfNotExist(queryRunner);

        // get all migrations that are executed and saved in the database
        const executedMigrations = await this.loadExecutedMigrations(queryRunner);

        // get the time when last migration was executed
        let lastTimeExecutedMigration = this.getLatestExecutedMigration(executedMigrations);

        // if no migrations found in the database then nothing to revert
        if (!lastTimeExecutedMigration) {
            this.connection.logger.logSchemaBuild(`No migrations was found in the database. Nothing to revert!`);
            return;
        }

        // get all user's migrations in the source code
        const allMigrations = this.getMigrations();

        // find the instance of the migration we need to remove
        const migrationToRevert = allMigrations.find(migration => migration.name === lastTimeExecutedMigration!.name);

        // if no migrations found in the database then nothing to revert
        if (!migrationToRevert)
            throw new Error(`No migration ${lastTimeExecutedMigration.name} was found in the source code. Make sure you have this migration in your codebase and its included in the connection options.`);

        // log information about migration execution
        this.connection.logger.logSchemaBuild(`${executedMigrations.length} migrations are already loaded in the database.`);
        this.connection.logger.logSchemaBuild(`${lastTimeExecutedMigration.name} is the last executed migration. It was executed on ${new Date(lastTimeExecutedMigration.timestamp).toString()}.`);
        this.connection.logger.logSchemaBuild(`Now reverting it...`);

        // start transaction if its not started yet
        let transactionStartedByUs = false;
        if ((this.transaction !== "none") && !queryRunner.isTransactionActive) {
            await queryRunner.startTransaction();
            transactionStartedByUs = true;
        }

        try {
            await migrationToRevert.instance!.down(queryRunner);
            await this.deleteExecutedMigration(queryRunner, migrationToRevert);
            this.connection.logger.logSchemaBuild(`Migration ${migrationToRevert.name} has been reverted successfully.`);

            // commit transaction if we started it
            if (transactionStartedByUs)
                await queryRunner.commitTransaction();

        } catch (err) { // rollback transaction if we started it
            if (transactionStartedByUs) {
                try { // we throw original error even if rollback thrown an error
                    await queryRunner.rollbackTransaction();
                } catch (rollbackError) { }
            }

            throw err;

        } finally {

            // if query runner was created by us then release it
            if (!this.queryRunner)
                await queryRunner.release();
        }
    }

    // -------------------------------------------------------------------------
    // Protected Methods
    // -------------------------------------------------------------------------

    /**
     * Creates table "migrations" that will store information about executed migrations.
     */
    protected async createMigrationsTableIfNotExist(queryRunner: QueryRunner): Promise<void> {
        // If driver is mongo no need to create
        if (this.connection.driver instanceof MongoDriver) {
            return;
        }
        const tableExist = await queryRunner.hasTable(this.migrationsTable); // todo: table name should be configurable
        if (!tableExist) {
            await queryRunner.createTable(new Table(
                {
                    name: this.migrationsTable,
                    columns: [
                        {
                            name: "id",
                            type: this.connection.driver.normalizeType({type: this.connection.driver.mappedDataTypes.migrationId}),
                            isGenerated: true,
                            generationStrategy: "increment",
                            isPrimary: true,
                            isNullable: false
                        },
                        {
                            name: "timestamp",
                            type: this.connection.driver.normalizeType({type: this.connection.driver.mappedDataTypes.migrationTimestamp}),
                            isPrimary: false,
                            isNullable: false
                        },
                        {
                            name: "name",
                            type: this.connection.driver.normalizeType({type: this.connection.driver.mappedDataTypes.migrationName}),
                            isNullable: false
                        },
                    ]
                },
            ));
        }
    }

    protected async hasMigrationsLockTable(queryRunner: QueryRunner): Promise<boolean> {
        if (!this.migrationsLock.enabled) {
            return false;
        }

        let tableExist: boolean;
        // If driver is mongo
        if (this.connection.driver instanceof MongoDriver) {
            const mongoRunner = queryRunner as MongoQueryRunner;
            tableExist = await mongoRunner.hasCollection(this.migrationsLock.tableName);
        } else {
            tableExist = await queryRunner.hasTable(this.migrationsLock.tableName);
        }

        return tableExist;
    }

    protected async runMigrationsLockStrategy(queryRunner: QueryRunner): Promise<void> {
        if (!this.migrationsLock.enabled) {
            this.connection.logger.logMigration(`The migration lock mechanism is disabled. Ignore it.`, queryRunner);
            return;
        }

        let tableExist: boolean = await this.hasMigrationsLockTable(queryRunner);
        if  (tableExist) {
            switch (this.migrationsLock.strategy) {
                case "wait-for-unlock":
                    while (await this.hasMigrationsLockTable(queryRunner)) {
                        this.connection.logger.logMigration(`Migrations lock table found. Waiting for ${this.migrationsLock.waitForUnlockInterval}ms before the next check.`, queryRunner);
                        await new Promise(resolve => setTimeout(resolve, this.migrationsLock.waitForUnlockInterval));
                    }
                    return;
                case "skip-migrations":
                    throw new SkipMigrationsError();
                case "throw-error":
                default:
                    throw new MigrationsLockTableAlreadyExistsError();
            }

        }

        this.connection.logger.logMigration(`Migrations lock table not found. Migrations can be triggered.`, queryRunner);
    }

    protected async createMigrationsLockTable(queryRunner: QueryRunner): Promise<void> {
        if (!this.migrationsLock.enabled) {
            this.connection.logger.logMigration(`The migration lock mechanism is disabled. Ignore it.`, queryRunner);
            return;
        }

        // If driver is mongo
        if (this.connection.driver instanceof MongoDriver) {
            const mongoRunner = queryRunner as MongoQueryRunner;

            await mongoRunner.createCollection(this.migrationsLock.tableName);
        } else {
            await queryRunner.createTable(new Table(
                {
                    name: this.migrationsLock.tableName,
                    columns: [
                        {
                            name: "id",
                            type: this.connection.driver.normalizeType({type: this.connection.driver.mappedDataTypes.migrationId}),
                            isGenerated: true,
                            generationStrategy: "increment",
                            isPrimary: true,
                            isNullable: false
                        }
                    ]
                },
            ));
        }

        this.connection.logger.logMigration(`The migration lock table has been successfully created.`, queryRunner);
        this.migrationsLockTableCreatedByThisProcess = true;
    }

    protected async dropMigrationsLockTable(queryRunner: QueryRunner): Promise<void> {
        if (!this.migrationsLock.enabled) {
            this.connection.logger.logMigration(`The migration lock mechanism is disabled. Ignore it.`, queryRunner);
            return;
        }

        if (!this.migrationsLockTableCreatedByThisProcess) {
            this.connection.logger.logMigration(`The migration lock table was found, but it was created by another process and will not be deleted by this process.`, queryRunner);
            return;
        }

        let tableExist: boolean = await this.hasMigrationsLockTable(queryRunner);
        if (!tableExist) {
            throw new MigrationsLockTableNotFound();
        }

        // If driver is mongo
        if (this.connection.driver instanceof MongoDriver) {
            const mongoRunner = queryRunner as MongoQueryRunner;
            await mongoRunner.dropCollection(this.migrationsLock.tableName);
        } else {
            await queryRunner.dropTable(this.migrationsLock.tableName, false, true, true);
        }

        this.connection.logger.logMigration(`The migration lock table has been successfully deleted.`, queryRunner);
        this.migrationsLockTableCreatedByThisProcess = false;
    }

    /**
     * Loads all migrations that were executed and saved into the database (sorts by id).
     */
    protected async loadExecutedMigrations(queryRunner: QueryRunner): Promise<Migration[]> {
        if (this.connection.driver instanceof MongoDriver) {
            const mongoRunner = queryRunner as MongoQueryRunner;
            return await mongoRunner.databaseConnection
            .db(this.connection.driver.database!)
            .collection(this.migrationsTableName)
            .find<Migration>()
            .sort({"_id": -1})
            .toArray();
        } else {
            const migrationsRaw: ObjectLiteral[] = await this.connection.manager
            .createQueryBuilder(queryRunner)
            .select()
            .orderBy(this.connection.driver.escape("id"), "DESC")
            .from(this.migrationsTable, this.migrationsTableName)
            .getRawMany();
            return migrationsRaw.map(migrationRaw => {
                return new Migration(parseInt(migrationRaw["id"]), parseInt(migrationRaw["timestamp"]), migrationRaw["name"]);
            });
        }
    }

    /**
     * Gets all migrations that setup for this connection.
     */
    protected getMigrations(): Migration[] {
        const migrations = this.connection.migrations.map(migration => {
            const migrationClassName = migration.name || (migration.constructor as any).name;
            const migrationTimestamp = parseInt(migrationClassName.substr(-13), 10);
            if (!migrationTimestamp || isNaN(migrationTimestamp)) {
                throw new Error(`${migrationClassName} migration name is wrong. Migration class name should have a JavaScript timestamp appended.`);
            }

            return new Migration(undefined, migrationTimestamp, migrationClassName, migration);
        });

        this.checkForDuplicateMigrations(migrations);

        // sort them by timestamp
        return migrations.sort((a, b) => a.timestamp - b.timestamp);
    }

    protected checkForDuplicateMigrations(migrations: Migration[]) {
        const migrationNames = migrations.map(migration => migration.name);
        const duplicates = Array.from(new Set(migrationNames.filter((migrationName, index) => migrationNames.indexOf(migrationName) < index)));
        if (duplicates.length > 0) {
            throw Error(`Duplicate migrations: ${duplicates.join(", ")}`);
        }
    }

    /**
     * Finds the latest migration (sorts by timestamp) in the given array of migrations.
     */
    protected getLatestTimestampMigration(migrations: Migration[]): Migration|undefined {
        const sortedMigrations = migrations.map(migration => migration).sort((a, b) => (a.timestamp - b.timestamp) * -1);
        return sortedMigrations.length > 0 ? sortedMigrations[0] : undefined;
    }

    /**
     * Finds the latest migration in the given array of migrations.
     * PRE: Migration array must be sorted by descending id.
     */
    protected getLatestExecutedMigration(sortedMigrations: Migration[]): Migration|undefined {
        return sortedMigrations.length > 0 ? sortedMigrations[0] : undefined;
    }

    /**
     * Inserts new executed migration's data into migrations table.
     */
    protected async insertExecutedMigration(queryRunner: QueryRunner, migration: Migration): Promise<void> {
        const values: ObjectLiteral = {};
        if (this.connection.driver instanceof SqlServerDriver) {
            values["timestamp"] = new MssqlParameter(migration.timestamp, this.connection.driver.normalizeType({ type: this.connection.driver.mappedDataTypes.migrationTimestamp }) as any);
            values["name"] = new MssqlParameter(migration.name, this.connection.driver.normalizeType({ type: this.connection.driver.mappedDataTypes.migrationName }) as any);
        } else {
            values["timestamp"] = migration.timestamp;
            values["name"] = migration.name;
        }
        if (this.connection.driver instanceof MongoDriver) {
            const mongoRunner = queryRunner as MongoQueryRunner;
            await mongoRunner.databaseConnection.db(this.connection.driver.database!).collection(this.migrationsTableName).insert(values);
        } else {
            const qb = queryRunner.manager.createQueryBuilder();
            await qb.insert()
                .into(this.migrationsTable)
                .values(values)
                .execute();
        }
    }

    /**
     * Delete previously executed migration's data from the migrations table.
     */
    protected async deleteExecutedMigration(queryRunner: QueryRunner, migration: Migration): Promise<void> {

        const conditions: ObjectLiteral = {};
        if (this.connection.driver instanceof SqlServerDriver) {
            conditions["timestamp"] = new MssqlParameter(migration.timestamp, this.connection.driver.normalizeType({ type: this.connection.driver.mappedDataTypes.migrationTimestamp }) as any);
            conditions["name"] = new MssqlParameter(migration.name, this.connection.driver.normalizeType({ type: this.connection.driver.mappedDataTypes.migrationName }) as any);
        } else {
            conditions["timestamp"] = migration.timestamp;
            conditions["name"] = migration.name;
        }

        if (this.connection.driver instanceof MongoDriver) {
            const mongoRunner = queryRunner as MongoQueryRunner;
            await mongoRunner.databaseConnection.db(this.connection.driver.database!).collection(this.migrationsTableName).deleteOne(conditions);
        } else {
            const qb = queryRunner.manager.createQueryBuilder();
            await qb.delete()
                .from(this.migrationsTable)
                .where(`${qb.escape("timestamp")} = :timestamp`)
                .andWhere(`${qb.escape("name")} = :name`)
                .setParameters(conditions)
                .execute();
        }

    }

    protected async withQueryRunner<T extends any>(callback: (queryRunner: QueryRunner) => T) {
        const queryRunner = this.queryRunner || this.connection.createQueryRunner();

        try {
            return callback(queryRunner);
        } finally {
            if (!this.queryRunner) {
                await queryRunner.release();
            }
        }
    }
}<|MERGE_RESOLUTION|>--- conflicted
+++ resolved
@@ -7,17 +7,12 @@
 import {MssqlParameter} from "../driver/sqlserver/MssqlParameter";
 import {SqlServerConnectionOptions} from "../driver/sqlserver/SqlServerConnectionOptions";
 import {PostgresConnectionOptions} from "../driver/postgres/PostgresConnectionOptions";
-<<<<<<< HEAD
-import { MongoDriver } from "../driver/mongodb/MongoDriver";
-import { MongoQueryRunner } from "../driver/mongodb/MongoQueryRunner";
+import {MongoDriver} from "../driver/mongodb/MongoDriver";
+import {MongoQueryRunner} from "../driver/mongodb/MongoQueryRunner";
 import {MigrationsLockTableAlreadyExistsError} from "../error/MigrationsLockTableAlreadyExistsError";
 import {MigrationsLockTableNotFound} from "../error/MigrationsLockTableNotFound";
 import {SkipMigrationsError} from "../error/SkipMigrationsError";
 import Signals = NodeJS.Signals;
-=======
-import {MongoDriver} from "../driver/mongodb/MongoDriver";
-import {MongoQueryRunner} from "../driver/mongodb/MongoQueryRunner";
->>>>>>> 8d7afaf7
 
 /**
  * Executes migrations: runs pending and reverts previously executed migrations.
@@ -183,12 +178,7 @@
      * thus not saved in the database.
      */
     async executePendingMigrations(): Promise<Migration[]> {
-<<<<<<< HEAD
         const queryRunner = this.queryRunner || this.connection.createQueryRunner("master");
-=======
-
-        const queryRunner = this.queryRunner || this.connection.createQueryRunner();
->>>>>>> 8d7afaf7
         // create migrations table if its not created yet
         await this.createMigrationsTableIfNotExist(queryRunner);
 
