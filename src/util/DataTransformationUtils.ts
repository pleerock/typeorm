--- conflicted
+++ resolved
@@ -9,101 +9,6 @@
     // -------------------------------------------------------------------------
 
     /**
-     * Normalizes date object hydrated from the database.
-     */
-    static normalizeHydratedDate(mixedDate: Date|string|undefined, storedInLocal: boolean): Date|string|undefined {
-        if (!mixedDate)
-            return mixedDate;
-
-        const date = typeof mixedDate === "string" ? new Date(mixedDate) : mixedDate as Date;
-        if (!storedInLocal) {
-
-            // else if it was not stored in local timezone, means it was stored in UTC
-            // because driver hydrates it with timezone applied why we need to add timezone hours to match a local timezone
-
-            const correctedDate = new Date();
-            correctedDate.setUTCFullYear(date.getFullYear(), date.getMonth(), date.getDate());
-            correctedDate.setUTCHours(date.getHours(), date.getMinutes(), date.getSeconds(), date.getMilliseconds());
-            return correctedDate;
-        }
-        return date;
-    }
-
-    /**
-<<<<<<< HEAD
-=======
-     * Converts given value into date string in a "YYYY-MM-DD" format.
-     */
-    static mixedDateToDateString(value: Date|any): string|any {
-        if (value instanceof Date)
-            return this.formatZerolessValue(value.getFullYear()) + "-" + this.formatZerolessValue(value.getMonth() + 1) + "-" + this.formatZerolessValue(value.getDate());
-
-        return value;
-    }
-
-    /**
-     * Converts given value into time string in a "HH:mm:ss" format.
-     */
-    static mixedDateToTimeString(value: Date|any): string|any {
-        if (value instanceof Date)
-            return this.formatZerolessValue(value.getHours()) + ":" + this.formatZerolessValue(value.getMinutes()) + ":" + this.formatZerolessValue(value.getSeconds());
-
-        return value;
-    }
-
-    /**
-     * Converts given string value with "-" separator into a "HH:mm:ss" format.
-     */
-    static mixedTimeToString(value: string|any): string|any {
-        if (typeof value === "string") {
-            return value.split(":")
-                .map(v => v.length === 1 ? "0" + v : v) // append zero at beginning if we have a first-zero-less number
-                .join(":");
-        }
-
-        return value;
-    }
-
-    /**
-     * Converts given value into datetime string in a "YYYY-MM-DD HH-mm-ss" format.
-     */
-    static mixedDateToDatetimeString(value: Date|any): string|any {
-        if (typeof value === "string") {
-            value = new Date(value);
-        }
-        if (value instanceof Date) {
-            return this.formatZerolessValue(value.getFullYear()) + "-" +
-                this.formatZerolessValue(value.getMonth() + 1) + "-" +
-                this.formatZerolessValue(value.getDate()) + " " +
-                this.formatZerolessValue(value.getHours()) + ":" +
-                this.formatZerolessValue(value.getMinutes()) + ":" +
-                this.formatZerolessValue(value.getSeconds());
-        }
-
-        return value;
-    }
-
-    /**
-     * Converts given value into utc datetime string in a "YYYY-MM-DD HH-mm-ss" format.
-     */
-    static mixedDateToUtcDatetimeString(value: Date|any): string|any {
-        if (typeof value === "string") {
-            value = new Date(value);
-        }
-        if (value instanceof Date) {
-            return this.formatZerolessValue(value.getUTCFullYear()) + "-" +
-                this.formatZerolessValue(value.getUTCMonth() + 1) + "-" +
-                this.formatZerolessValue(value.getUTCDate()) + " " +
-                this.formatZerolessValue(value.getUTCHours()) + ":" +
-                this.formatZerolessValue(value.getUTCMinutes()) + ":" +
-                this.formatZerolessValue(value.getUTCSeconds());
-        }
-
-        return value;
-    }
-
-    /**
->>>>>>> 3ccf4d61
      * Converts each item in the given array to string joined by "," separator.
      */
     static simpleArrayToString(value: any[]|any): string[]|any {
@@ -127,18 +32,4 @@
         return value;
     }
 
-    // -------------------------------------------------------------------------
-    // Private Static Methods
-    // -------------------------------------------------------------------------
-
-    /**
-     * Formats given number to "0x" format, e.g. if it is 1 then it will return "01".
-     */
-    private static formatZerolessValue(value: number): string {
-        if (value < 10)
-            return "0" + value;
-
-        return String(value);
-    }
-
 }