/**
 * Provides utilities to transform hydrated and persisted data.
 */
export class DateUtils {

    // -------------------------------------------------------------------------
    // Public Static Methods
    // -------------------------------------------------------------------------

    /**
     * Normalizes date object hydrated from the database.
     */
    static normalizeHydratedDate(mixedDate: Date|string|undefined): Date|string|undefined {
        if (!mixedDate)
            return mixedDate;

        const date = typeof mixedDate === "string" ? new Date(mixedDate) : mixedDate as Date;
        // if (!storedInLocal) {

        // else if it was not stored in local timezone, means it was stored in UTC
        // because driver hydrates it with timezone applied why we need to add timezone hours to match a local timezone

        const correctedDate = new Date();
        correctedDate.setUTCFullYear(date.getFullYear(), date.getMonth(), date.getDate());
        correctedDate.setUTCHours(date.getHours(), date.getMinutes(), date.getSeconds(), date.getMilliseconds());
        return correctedDate;
        // }
        // return date;
    }

    /**
     * Converts given value into date string in a "YYYY-MM-DD" format.
     */
    static mixedDateToDateString(value: Date|any): string|any {
        if (value instanceof Date)
            return this.formatZerolessValue(value.getFullYear()) + "-" + this.formatZerolessValue(value.getMonth() + 1) + "-" + this.formatZerolessValue(value.getDate());

        return value;
    }

    /**
     * Converts given value into date object.
     */
    static mixedDateToDate(mixedDate: Date|string, toUtc: boolean = false, useMilliseconds = true): Date {
        let date = typeof mixedDate === "string" ? new Date(mixedDate) : mixedDate;

        if (toUtc)
            date = new Date(
                date.getUTCFullYear(),
                date.getUTCMonth(),
                date.getUTCDate(),
                date.getUTCHours(),
                date.getUTCMinutes(),
                date.getUTCSeconds(),
                date.getUTCMilliseconds()
            );

        if (!useMilliseconds)
            date.setUTCMilliseconds(0);

        return date;
    }

    /**
     * Converts given value into time string in a "HH:mm:ss" format.
     */
    static mixedDateToTimeString(value: Date|any, skipSeconds: boolean = false): string|any {
        if (value instanceof Date)
            return this.formatZerolessValue(value.getHours()) +
                ":" + this.formatZerolessValue(value.getMinutes()) +
                (!skipSeconds ? ":" + this.formatZerolessValue(value.getSeconds()) : "");

        return value;
    }

    /**
     * Converts given value into time string in a "HH:mm:ss" format.
     */
    static mixedTimeToDate(value: Date|any): string|any {
        if (typeof value === "string") {
            const [hours, minutes, seconds] = value.split(":");
            const date = new Date();
            if (hours)
                date.setHours(parseInt(hours));
            if (minutes)
                date.setMinutes(parseInt(minutes));
            if (seconds)
                date.setSeconds(parseInt(seconds));
            return date;
        }

        return value;
    }

    /**
     * Converts given string value with "-" separator into a "HH:mm:ss" format.
     */
    static mixedTimeToString(value: string|any, skipSeconds: boolean = false): string|any {
        value = value instanceof Date ? (value.getHours() + ":" + value.getMinutes() + (!skipSeconds ? ":" + value.getSeconds() : "")) : value;
        if (typeof value === "string") {
            return value.split(":")
                .map(v => v.length === 1 ? "0" + v : v) // append zero at beginning if we have a first-zero-less number
                .join(":");
        }

        return value;
    }

    /**
     * Converts given value into datetime string in a "YYYY-MM-DD HH-mm-ss" format.
     */
    static mixedDateToDatetimeString(value: Date|any): string|any {
        if (typeof value === "string") {
            value = new Date(value);
        }
        if (value instanceof Date) {
            return this.formatZerolessValue(value.getFullYear()) + "-" +
                this.formatZerolessValue(value.getMonth() + 1) + "-" +
                this.formatZerolessValue(value.getDate()) + " " +
                this.formatZerolessValue(value.getHours()) + ":" +
                this.formatZerolessValue(value.getMinutes()) + ":" +
                this.formatZerolessValue(value.getSeconds()) + "." +
                this.formatMilliseconds(value.getUTCMilliseconds());
        }

        return value;
    }

    /**
     * Converts given value into utc datetime string in a "YYYY-MM-DD HH-mm-ss" format.
     */
    static mixedDateToUtcDatetimeString(value: Date|any): string|any {
        if (typeof value === "string") {
            value = new Date(value);
        }
        if (value instanceof Date) {
            return this.formatZerolessValue(value.getUTCFullYear()) + "-" +
                this.formatZerolessValue(value.getUTCMonth() + 1) + "-" +
                this.formatZerolessValue(value.getUTCDate()) + " " +
                this.formatZerolessValue(value.getUTCHours()) + ":" +
                this.formatZerolessValue(value.getUTCMinutes()) + ":" +
                this.formatZerolessValue(value.getUTCSeconds()) + "." +
                this.formatMilliseconds(value.getUTCMilliseconds());
        }

        return value;
    }

    /**
     * Converts each item in the given array to string joined by "," separator.
     */
    static simpleArrayToString(value: any[]|any): string[]|any {
        if (value instanceof Array) {
            return (value as any[])
                .map(i => String(i))
                .join(",");
        }

        return value;
    }

    /**
     * Converts given string to simple array split by "," separator.
     */
    static stringToSimpleArray(value: string|any): string|any {
        if (value instanceof String || typeof value === "string") {
            if (value.length > 0) {
                return value.split(",");
            } else {
                return [];
            }
        }

        return value;
    }

<<<<<<< HEAD
    /**
     * Converts given object to json string.
     */
    static simpleObjectToString(value: any): string {
        return JSON.stringify(value);
    }

    /**
     * Converts given string to json object.
     */
    static stringToSimpleObject(value: string): any {
        return JSON.parse(value);
    }

    static simpleTimestampToDate(value: number): Date {
        return new Date(value);
    }

    static dateToSimpleTimestamp(value: Date): number {
        return value.getTime();
    }

=======
    static simpleJsonToString(value: any): string {
        return JSON.stringify(value);
    }

    static stringToSimpleJson(value: string) {
        return JSON.parse(value);
    }

>>>>>>> 8877eb80
    // -------------------------------------------------------------------------
    // Private Static Methods
    // -------------------------------------------------------------------------

    /**
     * Formats given number to "0x" format, e.g. if it is 1 then it will return "01".
     */
    private static formatZerolessValue(value: number): string {
        if (value < 10)
            return "0" + value;

        return String(value);
    }

    /**
     * Formats given number to "0x" format, e.g. if it is 1 then it will return "01".
     */
    private static formatMilliseconds(value: number): string {
        if (value < 100)
            return "0" + value;

        return String(value);
    }

}<|MERGE_RESOLUTION|>--- conflicted
+++ resolved
@@ -174,7 +174,6 @@
         return value;
     }
 
-<<<<<<< HEAD
     /**
      * Converts given object to json string.
      */
@@ -197,7 +196,6 @@
         return value.getTime();
     }
 
-=======
     static simpleJsonToString(value: any): string {
         return JSON.stringify(value);
     }
@@ -206,7 +204,6 @@
         return JSON.parse(value);
     }
 
->>>>>>> 8877eb80
     // -------------------------------------------------------------------------
     // Private Static Methods
     // -------------------------------------------------------------------------
