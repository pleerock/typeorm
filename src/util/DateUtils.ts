/**
 * Provides utilities to transform hydrated and persisted data.
 */
export class DateUtils {

    // -------------------------------------------------------------------------
    // Public Static Methods
    // -------------------------------------------------------------------------

    /**
     * Normalizes date object hydrated from the database.
     */
    static normalizeHydratedDate(mixedDate: Date|string|undefined): Date|string|undefined {
        if (!mixedDate)
            return mixedDate;

<<<<<<< HEAD
        /**
         * Fix date conversion issue
         * 
         * If the format of the date string is "2018-03-14 02:33:33.906", Safari (and iOS WKWebView) will convert it to an invalid date object.
         * We need to modify the date string to "2018-03-14T02:33:33.906Z" and Safari will convert it correctly.
         *
         * ISO 8601
         * https://www.w3.org/TR/NOTE-datetime
         */
        const date = typeof mixedDate === "string" ? (!isNaN(new Date(mixedDate).getTime()) ? new Date(mixedDate) : new Date(mixedDate.replace(" ", "T") + "Z")) : mixedDate as Date;
        // if (!storedInLocal) {
=======
        const date = typeof mixedDate === "string" ? new Date(mixedDate) : mixedDate as Date;
>>>>>>> 61468bb7

        return date;
    }

    /**
     * Converts given value into date string in a "YYYY-MM-DD" format.
     */
    static mixedDateToDateString(value: Date|any): string|any {
        if (value instanceof Date)
            return this.formatZerolessValue(value.getFullYear()) + "-" + this.formatZerolessValue(value.getMonth() + 1) + "-" + this.formatZerolessValue(value.getDate());

        return value;
    }

    /**
     * Converts given value into date object.
     */
    static mixedDateToDate(mixedDate: Date|string, toUtc: boolean = false, useMilliseconds = true): Date {
        let date = typeof mixedDate === "string" ? new Date(mixedDate) : mixedDate;

        if (toUtc)
            date = new Date(
                date.getUTCFullYear(),
                date.getUTCMonth(),
                date.getUTCDate(),
                date.getUTCHours(),
                date.getUTCMinutes(),
                date.getUTCSeconds(),
                date.getUTCMilliseconds()
            );

        if (!useMilliseconds)
            date.setUTCMilliseconds(0);

        return date;
    }

    /**
     * Converts given value into time string in a "HH:mm:ss" format.
     */
    static mixedDateToTimeString(value: Date|any, skipSeconds: boolean = false): string|any {
        if (value instanceof Date)
            return this.formatZerolessValue(value.getHours()) +
                ":" + this.formatZerolessValue(value.getMinutes()) +
                (!skipSeconds ? ":" + this.formatZerolessValue(value.getSeconds()) : "");

        return value;
    }

    /**
     * Converts given value into time string in a "HH:mm:ss" format.
     */
    static mixedTimeToDate(value: Date|any): string|any {
        if (typeof value === "string") {
            const [hours, minutes, seconds] = value.split(":");
            const date = new Date();
            if (hours)
                date.setHours(parseInt(hours));
            if (minutes)
                date.setMinutes(parseInt(minutes));
            if (seconds)
                date.setSeconds(parseInt(seconds));
            return date;
        }

        return value;
    }

    /**
     * Converts given string value with "-" separator into a "HH:mm:ss" format.
     */
    static mixedTimeToString(value: string|any, skipSeconds: boolean = false): string|any {
        value = value instanceof Date ? (value.getHours() + ":" + value.getMinutes() + (!skipSeconds ? ":" + value.getSeconds() : "")) : value;
        if (typeof value === "string") {
            return value.split(":")
                .map(v => v.length === 1 ? "0" + v : v) // append zero at beginning if we have a first-zero-less number
                .join(":");
        }

        return value;
    }

    /**
     * Converts given value into datetime string in a "YYYY-MM-DD HH-mm-ss" format.
     */
    static mixedDateToDatetimeString(value: Date|any): string|any {
        if (typeof value === "string") {
            value = new Date(value);
        }
        if (value instanceof Date) {
            return this.formatZerolessValue(value.getFullYear()) + "-" +
                this.formatZerolessValue(value.getMonth() + 1) + "-" +
                this.formatZerolessValue(value.getDate()) + " " +
                this.formatZerolessValue(value.getHours()) + ":" +
                this.formatZerolessValue(value.getMinutes()) + ":" +
                this.formatZerolessValue(value.getSeconds()) + "." +
                this.formatMilliseconds(value.getMilliseconds());
        }

        return value;
    }

    /**
     * Converts given value into utc datetime string in a "YYYY-MM-DD HH-mm-ss" format.
     */
    static mixedDateToUtcDatetimeString(value: Date|any): string|any {
        if (typeof value === "string") {
            value = new Date(value);
        }
        if (value instanceof Date) {
            return this.formatZerolessValue(value.getUTCFullYear()) + "-" +
                this.formatZerolessValue(value.getUTCMonth() + 1) + "-" +
                this.formatZerolessValue(value.getUTCDate()) + " " +
                this.formatZerolessValue(value.getUTCHours()) + ":" +
                this.formatZerolessValue(value.getUTCMinutes()) + ":" +
                this.formatZerolessValue(value.getUTCSeconds()) + "." +
                this.formatMilliseconds(value.getUTCMilliseconds());
        }

        return value;
    }

    /**
     * Converts each item in the given array to string joined by "," separator.
     */
    static simpleArrayToString(value: any[]|any): string[]|any {
        if (value instanceof Array) {
            return (value as any[])
                .map(i => String(i))
                .join(",");
        }

        return value;
    }

    /**
     * Converts given string to simple array split by "," separator.
     */
    static stringToSimpleArray(value: string|any): string|any {
        if (value instanceof String || typeof value === "string") {
            if (value.length > 0) {
                return value.split(",");
            } else {
                return [];
            }
        }

        return value;
    }

    static simpleJsonToString(value: any): string {
        return JSON.stringify(value);
    }

    static stringToSimpleJson(value: string) {
        return JSON.parse(value);
    }

    // -------------------------------------------------------------------------
    // Private Static Methods
    // -------------------------------------------------------------------------

    /**
     * Formats given number to "0x" format, e.g. if it is 1 then it will return "01".
     */
    private static formatZerolessValue(value: number): string {
        if (value < 10)
            return "0" + value;

        return String(value);
    }

    /**
     * Formats given number to "0x" format, e.g. if it is 1 then it will return "01".
     */
    private static formatMilliseconds(value: number): string {
        if (value < 10) {
            return "00" + value;
        } else if (value < 100) {
            return "0" + value;
        } else {
            return String(value);
        }
    }

}<|MERGE_RESOLUTION|>--- conflicted
+++ resolved
@@ -14,7 +14,6 @@
         if (!mixedDate)
             return mixedDate;
 
-<<<<<<< HEAD
         /**
          * Fix date conversion issue
          * 
@@ -25,10 +24,6 @@
          * https://www.w3.org/TR/NOTE-datetime
          */
         const date = typeof mixedDate === "string" ? (!isNaN(new Date(mixedDate).getTime()) ? new Date(mixedDate) : new Date(mixedDate.replace(" ", "T") + "Z")) : mixedDate as Date;
-        // if (!storedInLocal) {
-=======
-        const date = typeof mixedDate === "string" ? new Date(mixedDate) : mixedDate as Date;
->>>>>>> 61468bb7
 
         return date;
     }
