--- conflicted
+++ resolved
@@ -1,12 +1,3 @@
-<<<<<<< HEAD
-=======
-import {Connection} from "../connection/Connection";
-import {FindManyOptions} from "../find-options/FindManyOptions";
-import {ObjectType} from "../common/ObjectType";
-import {EntityNotFoundError} from "../error/EntityNotFoundError";
-import {QueryRunnerProviderAlreadyReleasedError} from "../error/QueryRunnerProviderAlreadyReleasedError";
-import {FindOneOptions} from "../find-options/FindOneOptions";
->>>>>>> 32671456
 import {DeepPartial} from "../common/DeepPartial";
 import {ObjectType} from "../common/ObjectType";
 import {Connection} from "../connection/Connection";
@@ -22,21 +13,16 @@
 import {RepositoryNotFoundError} from "../error/RepositoryNotFoundError";
 import {RepositoryNotTreeError} from "../error/RepositoryNotTreeError";
 import {TreeRepositoryNotSupportedError} from "../error/TreeRepositoryNotSupportedError";
-<<<<<<< HEAD
+import {QueryDeepPartialEntity} from "../query-builder/QueryPartialEntity";
 import {FindExtraOptions, FindOptions, FindOptionsWhere} from "../find-options/FindOptions";
 import {FindOptionsUtils} from "../find-options/FindOptionsUtils";
 import {EntitySchema, getMetadataArgsStorage, In} from "../index";
 import {ObserverExecutor} from "../observer/ObserverExecutor";
 import {QueryObserver} from "../observer/QueryObserver";
-=======
-import {QueryDeepPartialEntity} from "../query-builder/QueryPartialEntity";
->>>>>>> 32671456
 import {EntityPersistExecutor} from "../persistence/EntityPersistExecutor";
-import {QueryPartialEntity} from "../query-builder/QueryPartialEntity";
 import {DeleteResult} from "../query-builder/result/DeleteResult";
 import {InsertResult} from "../query-builder/result/InsertResult";
 import {UpdateResult} from "../query-builder/result/UpdateResult";
-<<<<<<< HEAD
 import {SelectQueryBuilder} from "../query-builder/SelectQueryBuilder";
 import {PlainObjectToDatabaseEntityTransformer} from "../query-builder/transformer/PlainObjectToDatabaseEntityTransformer";
 import {PlainObjectToNewEntityTransformer} from "../query-builder/transformer/PlainObjectToNewEntityTransformer";
@@ -48,14 +34,8 @@
 import {RepositoryFactory} from "../repository/RepositoryFactory";
 import {SaveOptions} from "../repository/SaveOptions";
 import {TreeRepository} from "../repository/TreeRepository";
-import Observable = require("zen-observable");
-=======
-import {DeleteResult} from "../query-builder/result/DeleteResult";
-import {OracleDriver} from "../driver/oracle/OracleDriver";
-import {FindConditions} from "../find-options/FindConditions";
-import {IsolationLevel} from "../driver/types/IsolationLevel";
 import {ObjectUtils} from "../util/ObjectUtils";
->>>>>>> 32671456
+import * as Observable from "zen-observable";
 
 /**
  * Entity manager supposed to work with any entity, automatically find its repository and call its methods,
@@ -517,13 +497,8 @@
      * Does not check if entity exist in the database.
      * Condition(s) cannot be empty.
      */
-<<<<<<< HEAD
-    update<Entity>(target: ObjectType<Entity>|EntitySchema<Entity>|string, criteria: string|string[]|number|number[]|Date|Date[]|ObjectID|ObjectID[]|FindOptionsWhere<Entity>, partialEntity: DeepPartial<Entity>, options?: SaveOptions): Promise<UpdateResult> {
-        
-=======
-    update<Entity>(target: ObjectType<Entity>|EntitySchema<Entity>|string, criteria: string|string[]|number|number[]|Date|Date[]|ObjectID|ObjectID[]|any, partialEntity: QueryDeepPartialEntity<Entity>, options?: SaveOptions): Promise<UpdateResult> {
-
->>>>>>> 32671456
+    update<Entity>(target: ObjectType<Entity>|EntitySchema<Entity>|string, criteria: string|string[]|number|number[]|Date|Date[]|ObjectID|ObjectID[]|FindOptionsWhere<Entity>, partialEntity: QueryDeepPartialEntity<Entity>, options?: SaveOptions): Promise<UpdateResult> {
+
         // if user passed empty criteria or empty list of criterias, then throw an error
         if (criteria === undefined ||
             criteria === null ||
@@ -560,13 +535,8 @@
      * Does not check if entity exist in the database.
      * Condition(s) cannot be empty.
      */
-<<<<<<< HEAD
     delete<Entity>(targetOrEntity: ObjectType<Entity>|EntitySchema<Entity>|string, criteria: string|string[]|number|number[]|Date|Date[]|ObjectID|ObjectID[]|FindOptionsWhere<Entity>, options?: RemoveOptions): Promise<DeleteResult> {
-        
-=======
-    delete<Entity>(targetOrEntity: ObjectType<Entity>|EntitySchema<Entity>|string, criteria: string|string[]|number|number[]|Date|Date[]|ObjectID|ObjectID[]|any, options?: RemoveOptions): Promise<DeleteResult> {
-
->>>>>>> 32671456
+
         // if user passed empty criteria or empty list of criterias, then throw an error
         if (criteria === undefined ||
             criteria === null ||
@@ -597,103 +567,75 @@
     }
 
     /**
-<<<<<<< HEAD
-     * Finds entities that match given options.
-     */
-    find<Entity>(entityClass: ObjectType<Entity>|EntitySchema<Entity>|string, options?: FindOptions<Entity>): Promise<Entity[]>;
-=======
-     * Counts entities that match given options.
-     * Useful for pagination.
-     */
-    count<Entity>(entityClass: ObjectType<Entity>, options?: FindOneOptions<Entity>): Promise<number>;
-
-    /**
-     * Counts entities that match given options.
-     * Useful for pagination.
-     */
-    count<Entity>(entityClass: EntitySchema<Entity>, options?: FindOneOptions<Entity>): Promise<number>;
-
-    /**
-     * Counts entities that match given options.
-     * Useful for pagination.
-     */
-    count<Entity>(entityClass: string, options?: FindOneOptions<Entity>): Promise<number>;
-
-    /**
      * Counts entities that match given conditions.
      * Useful for pagination.
      */
-    count<Entity>(entityClass: ObjectType<Entity>, conditions?: FindConditions<Entity>): Promise<number>;
+    count<Entity>(entityClass: ObjectType<Entity>, conditions?: FindOptionsWhere<Entity>, options?: FindExtraOptions): Promise<number>;
 
     /**
      * Counts entities that match given conditions.
      * Useful for pagination.
      */
-    count<Entity>(entityClass: EntitySchema<Entity>, conditions?: FindConditions<Entity>): Promise<number>;
+    count<Entity>(entityClass: EntitySchema<Entity>, conditions?: FindOptionsWhere<Entity>, options?: FindExtraOptions): Promise<number>;
 
     /**
      * Counts entities that match given conditions.
      * Useful for pagination.
      */
-    count<Entity>(entityClass: string, conditions?: FindConditions<Entity>): Promise<number>;
+    count<Entity>(entityClass: string, conditions?: FindOptionsWhere<Entity>, options?: FindExtraOptions): Promise<number>;
 
     /**
      * Counts entities that match given find options or conditions.
      * Useful for pagination.
      */
-    async count<Entity>(entityClass: ObjectType<Entity>|EntitySchema<Entity>|string, optionsOrConditions?: FindManyOptions<Entity>|any): Promise<number> {
-        const metadata = this.connection.getMetadata(entityClass);
-        const qb = this.createQueryBuilder(entityClass as any, FindOptionsUtils.extractFindManyOptionsAlias(optionsOrConditions) || metadata.name);
-        return FindOptionsUtils.applyFindManyOptionsOrConditionsToQueryBuilder(qb, optionsOrConditions).getCount();
+    async count<Entity>(entityClass: ObjectType<Entity>|EntitySchema<Entity>|string, conditions?: FindOptionsWhere<Entity>, options?: FindExtraOptions): Promise<number> {
+        const metadata = this.connection.getMetadata(entityClass);
+        const qb = this.createQueryBuilder(entityClass as any, metadata.name);
+
+        qb.setFindOptions({
+            where: conditions,
+            options: options
+        });
+
+        return qb.getCount();
     }
 
     /**
      * Finds entities that match given options.
      */
-    find<Entity>(entityClass: ObjectType<Entity>, options?: FindManyOptions<Entity>): Promise<Entity[]>;
->>>>>>> 32671456
+    find<Entity>(entityClass: ObjectType<Entity>, options?: FindOptions<Entity>): Promise<Entity[]>;
 
     /**
      * Finds entities that match given conditions.
      */
-<<<<<<< HEAD
-    find<Entity>(entityClass: ObjectType<Entity>|EntitySchema<Entity>|string, conditions?: FindOptionsWhere<Entity>): Promise<Entity[]>;
-=======
-    find<Entity>(entityClass: ObjectType<Entity>, conditions?: FindConditions<Entity>): Promise<Entity[]>;
+    find<Entity>(entityClass: ObjectType<Entity>, conditions?: FindOptionsWhere<Entity>): Promise<Entity[]>;
 
     /**
      * Finds entities that match given options.
      */
-    find<Entity>(entitySchema: EntitySchema<Entity>, options?: FindManyOptions<Entity>): Promise<Entity[]>;
+    find<Entity>(entitySchema: EntitySchema<Entity>, options?: FindOptions<Entity>): Promise<Entity[]>;
 
     /**
      * Finds entities that match given conditions.
      */
-    find<Entity>(entitySchema: EntitySchema<Entity>, conditions?: FindConditions<Entity>): Promise<Entity[]>;
+    find<Entity>(entitySchema: EntitySchema<Entity>, conditions?: FindOptionsWhere<Entity>): Promise<Entity[]>;
 
     /**
      * Finds entities that match given conditions.
      */
-    find<Entity>(entityClass: string, options?: FindManyOptions<Entity>): Promise<Entity[]>;
+    find<Entity>(entityClass: string, options?: FindOptions<Entity>): Promise<Entity[]>;
 
     /**
      * Finds entities that match given conditions.
      */
-    find<Entity>(entityClass: string, conditions?: FindConditions<Entity>): Promise<Entity[]>;
->>>>>>> 32671456
+    find<Entity>(entityClass: string, conditions?: FindOptionsWhere<Entity>): Promise<Entity[]>;
 
     /**
      * Finds entities that match given find options or conditions.
      */
-<<<<<<< HEAD
     async find<Entity>(entityClass: ObjectType<Entity>|EntitySchema<Entity>|string, optionsOrConditions?: FindOptions<Entity>|FindOptionsWhere<Entity>): Promise<Entity[]> {
         const metadata = this.connection.getMetadata(entityClass);
-        const qb = this.createQueryBuilder(entityClass, metadata.name);
-=======
-    async find<Entity>(entityClass: ObjectType<Entity>|EntitySchema<Entity>|string, optionsOrConditions?: FindManyOptions<Entity>|any): Promise<Entity[]> {
-        const metadata = this.connection.getMetadata(entityClass);
-        const qb = this.createQueryBuilder<Entity>(entityClass as any, FindOptionsUtils.extractFindManyOptionsAlias(optionsOrConditions) || metadata.name);
->>>>>>> 32671456
+        const qb = this.createQueryBuilder<Entity>(entityClass as any, metadata.name);
 
         if (optionsOrConditions)
             qb.setFindOptions(FindOptionsUtils.isFindOptions(optionsOrConditions) ? optionsOrConditions as any : { where: optionsOrConditions });
@@ -706,65 +648,51 @@
      * Also counts all entities that match given conditions,
      * but ignores pagination settings (from and take options).
      */
-<<<<<<< HEAD
-    findAndCount<Entity>(entityClass: ObjectType<Entity>|EntitySchema<Entity>|string, options?: FindOptions<Entity>): Promise<[Entity[], number]>;
-=======
-    findAndCount<Entity>(entityClass: ObjectType<Entity>, options?: FindManyOptions<Entity>): Promise<[Entity[], number]>;
+    findAndCount<Entity>(entityClass: ObjectType<Entity>, options?: FindOptions<Entity>): Promise<[Entity[], number]>;
 
     /**
      * Finds entities that match given find options.
      * Also counts all entities that match given conditions,
      * but ignores pagination settings (from and take options).
      */
-    findAndCount<Entity>(entityClass: EntitySchema<Entity>, options?: FindManyOptions<Entity>): Promise<[Entity[], number]>;
+    findAndCount<Entity>(entityClass: EntitySchema<Entity>, options?: FindOptions<Entity>): Promise<[Entity[], number]>;
 
     /**
      * Finds entities that match given find options.
      * Also counts all entities that match given conditions,
      * but ignores pagination settings (from and take options).
      */
-    findAndCount<Entity>(entityClass: string, options?: FindManyOptions<Entity>): Promise<[Entity[], number]>;
+    findAndCount<Entity>(entityClass: string, options?: FindOptions<Entity>): Promise<[Entity[], number]>;
 
     /**
      * Finds entities that match given conditions.
      * Also counts all entities that match given conditions,
      * but ignores pagination settings (from and take options).
      */
-    findAndCount<Entity>(entityClass: ObjectType<Entity>, conditions?: FindConditions<Entity>): Promise<[Entity[], number]>;
->>>>>>> 32671456
+    findAndCount<Entity>(entityClass: ObjectType<Entity>, conditions?: FindOptionsWhere<Entity>): Promise<[Entity[], number]>;
 
     /**
      * Finds entities that match given conditions.
      * Also counts all entities that match given conditions,
      * but ignores pagination settings (from and take options).
      */
-<<<<<<< HEAD
-    findAndCount<Entity>(entityClass: ObjectType<Entity>|EntitySchema<Entity>|string, conditions?: FindOptionsWhere<Entity>): Promise<[Entity[], number]>;
-=======
-    findAndCount<Entity>(entityClass: EntitySchema<Entity>, conditions?: FindConditions<Entity>): Promise<[Entity[], number]>;
+    findAndCount<Entity>(entityClass: EntitySchema<Entity>, conditions?: FindOptionsWhere<Entity>): Promise<[Entity[], number]>;
 
     /**
      * Finds entities that match given conditions.
      * Also counts all entities that match given conditions,
      * but ignores pagination settings (from and take options).
      */
-    findAndCount<Entity>(entityClass: string, conditions?: FindConditions<Entity>): Promise<[Entity[], number]>;
->>>>>>> 32671456
+    findAndCount<Entity>(entityClass: string, conditions?: FindOptionsWhere<Entity>): Promise<[Entity[], number]>;
 
     /**
      * Finds entities that match given find options and conditions.
      * Also counts all entities that match given conditions,
      * but ignores pagination settings (from and take options).
      */
-<<<<<<< HEAD
     async findAndCount<Entity>(entityClass: ObjectType<Entity>|EntitySchema<Entity>|string, optionsOrConditions?: FindOptions<Entity>|FindOptionsWhere<Entity>): Promise<[Entity[], number]> {
         const metadata = this.connection.getMetadata(entityClass);
-        const qb = this.createQueryBuilder(entityClass, metadata.name);
-=======
-    async findAndCount<Entity>(entityClass: ObjectType<Entity>|EntitySchema<Entity>|string, optionsOrConditions?: FindManyOptions<Entity>|any): Promise<[Entity[], number]> {
-        const metadata = this.connection.getMetadata(entityClass);
-        const qb = this.createQueryBuilder<Entity>(entityClass as any, FindOptionsUtils.extractFindManyOptionsAlias(optionsOrConditions) || metadata.name);
->>>>>>> 32671456
+        const qb = this.createQueryBuilder<Entity>(entityClass as any, metadata.name);
 
         if (optionsOrConditions)
             qb.setFindOptions(FindOptionsUtils.isFindOptions(optionsOrConditions) ? optionsOrConditions as any : { where: optionsOrConditions });
@@ -776,63 +704,51 @@
      * Finds entities with ids.
      * Optionally find options can be applied.
      */
-<<<<<<< HEAD
-    findByIds<Entity>(entityClass: ObjectType<Entity>|EntitySchema<Entity>|string, ids: any[], options?: FindOptions<Entity>): Promise<Entity[]>;
-=======
-    findByIds<Entity>(entityClass: ObjectType<Entity>, ids: any[], options?: FindManyOptions<Entity>): Promise<Entity[]>;
+    findByIds<Entity>(entityClass: ObjectType<Entity>, ids: any[], options?: FindOptions<Entity>): Promise<Entity[]>;
 
     /**
      * Finds entities with ids.
      * Optionally find options can be applied.
      */
-    findByIds<Entity>(entityClass: EntitySchema<Entity>, ids: any[], options?: FindManyOptions<Entity>): Promise<Entity[]>;
+    findByIds<Entity>(entityClass: EntitySchema<Entity>, ids: any[], options?: FindOptions<Entity>): Promise<Entity[]>;
 
     /**
      * Finds entities with ids.
      * Optionally find options can be applied.
      */
-    findByIds<Entity>(entityClass: string, ids: any[], options?: FindManyOptions<Entity>): Promise<Entity[]>;
->>>>>>> 32671456
+    findByIds<Entity>(entityClass: string, ids: any[], options?: FindOptions<Entity>): Promise<Entity[]>;
 
     /**
      * Finds entities with ids.
      * Optionally conditions can be applied.
      */
-<<<<<<< HEAD
-    findByIds<Entity>(entityClass: ObjectType<Entity>|EntitySchema<Entity>|string, ids: any[], conditions?: FindOptionsWhere<Entity>): Promise<Entity[]>;
-=======
-    findByIds<Entity>(entityClass: ObjectType<Entity>, ids: any[], conditions?: FindConditions<Entity>): Promise<Entity[]>;
+    findByIds<Entity>(entityClass: ObjectType<Entity>, ids: any[], conditions?: FindOptionsWhere<Entity>): Promise<Entity[]>;
 
     /**
      * Finds entities with ids.
      * Optionally conditions can be applied.
      */
-    findByIds<Entity>(entityClass: EntitySchema<Entity>, ids: any[], conditions?: FindConditions<Entity>): Promise<Entity[]>;
+    findByIds<Entity>(entityClass: EntitySchema<Entity>, ids: any[], conditions?: FindOptionsWhere<Entity>): Promise<Entity[]>;
 
     /**
      * Finds entities with ids.
      * Optionally conditions can be applied.
      */
-    findByIds<Entity>(entityClass: string, ids: any[], conditions?: FindConditions<Entity>): Promise<Entity[]>;
->>>>>>> 32671456
+    findByIds<Entity>(entityClass: string, ids: any[], conditions?: FindOptionsWhere<Entity>): Promise<Entity[]>;
 
     /**
      * Finds entities with ids.
      * Optionally find options or conditions can be applied.
      */
-<<<<<<< HEAD
-    async findByIds<Entity>(entityClass: ObjectType<Entity>|EntitySchema<Entity>|string, ids: any[], optionsOrConditions?: FindOptions<Entity>|FindOptionsWhere<Entity>): Promise<Entity[]> {
-=======
-    async findByIds<Entity>(entityClass: ObjectType<Entity>|EntitySchema<Entity>|string, ids: any[], optionsOrConditions?: FindManyOptions<Entity>|any): Promise<Entity[]> {
->>>>>>> 32671456
+    async findByIds<Entity>(entityClass: ObjectType<Entity>|EntitySchema<Entity>|string, ids: any[], optionsOrConditions?: FindOptions<Entity>|any): Promise<Entity[]> {
 
         // if no ids passed, no need to execute a query - just return an empty array of values
         if (!ids.length)
             return Promise.resolve([]);
 
         const metadata = this.connection.getMetadata(entityClass);
-<<<<<<< HEAD
-        const qb = this.createQueryBuilder(entityClass, metadata.name);
+        const qb = this.createQueryBuilder<Entity>(entityClass as any, metadata.name);
+        // FindOptionsUtils.applyFindOptionsOrConditionsToQueryBuilder(qb, optionsOrConditions);
 
         // todo: implement only-find options it later
         // let options: FindOptions<any> = { };
@@ -855,104 +771,86 @@
             Object.assign(findOptions, { where: optionsOrConditions });
         }
 
-        if (findOptions.where || metadata.primaryColumns.length > 1) {
-            return qb.andWhereInIds(ids).getMany();
-        }
-=======
-        const qb = this.createQueryBuilder<Entity>(entityClass as any, FindOptionsUtils.extractFindManyOptionsAlias(optionsOrConditions) || metadata.name);
-        FindOptionsUtils.applyFindManyOptionsOrConditionsToQueryBuilder(qb, optionsOrConditions);
->>>>>>> 32671456
+        // if (findOptions.where || metadata.primaryColumns.length > 1) {
+        return qb
+            .setFindOptions(findOptions)
+            .andWhereInIds(ids)
+            .getMany();
+        // }
 
         // this is for optimization purpose
-        findOptions.where = {};
-        const primaryColumn = metadata.primaryColumns[0];
-        const normalizedIds = ids.map(id => {
-            return typeof id === "object" ? primaryColumn.getEntityValue(id) : id;
-        });
-        primaryColumn.setEntityValue(findOptions.where, In(normalizedIds));
+        // findOptions.where = {};
+        // const primaryColumn = metadata.primaryColumns[0];
+        // const normalizedIds = ids.map(id => {
+        //     return typeof id === "object" ? primaryColumn.getEntityValue(id) : id;
+        // });
+        // primaryColumn.setEntityValue(findOptions.where, In(normalizedIds));
 
         // console.log("WHERE:", findOptions);
-        qb.setFindOptions(findOptions);
-        const results = await qb.getMany();
+        // qb.setFindOptions(findOptions);
+        // const results = await qb.getMany();
         // console.log("results", results);
-        return results;
+        // return results;
     }
 
     /**
      * Finds first entity that matches given find options.
      */
-<<<<<<< HEAD
-    findOne<Entity>(entityClass: ObjectType<Entity>|EntitySchema<Entity>|string, id?: string|number|Date|ObjectID, options?: FindOptions<Entity>): Promise<Entity|undefined>;
-=======
-    findOne<Entity>(entityClass: ObjectType<Entity>, id?: string|number|Date|ObjectID, options?: FindOneOptions<Entity>): Promise<Entity|undefined>;
+    findOne<Entity>(entityClass: ObjectType<Entity>, id?: string|number|Date|ObjectID, options?: FindOptions<Entity>): Promise<Entity|undefined>;
 
     /**
      * Finds first entity that matches given find options.
      */
-    findOne<Entity>(entityClass: EntitySchema<Entity>, id?: string|number|Date|ObjectID, options?: FindOneOptions<Entity>): Promise<Entity|undefined>;
->>>>>>> 32671456
+    findOne<Entity>(entityClass: EntitySchema<Entity>, id?: string|number|Date|ObjectID, options?: FindOptions<Entity>): Promise<Entity|undefined>;
 
     /**
      * Finds first entity that matches given find options.
      */
-<<<<<<< HEAD
-    findOne<Entity>(entityClass: ObjectType<Entity>|EntitySchema<Entity>|string, options?: FindOptions<Entity>): Promise<Entity|undefined>;
-=======
-    findOne<Entity>(entityClass: string, id?: string|number|Date|ObjectID, options?: FindOneOptions<Entity>): Promise<Entity|undefined>;
+    findOne<Entity>(entityClass: string, id?: string|number|Date|ObjectID, options?: FindOptions<Entity>): Promise<Entity|undefined>;
 
     /**
      * Finds first entity that matches given find options.
      */
-    findOne<Entity>(entityClass: ObjectType<Entity>, options?: FindOneOptions<Entity>): Promise<Entity|undefined>;
+    findOne<Entity>(entityClass: ObjectType<Entity>, options?: FindOptions<Entity>): Promise<Entity|undefined>;
 
     /**
      * Finds first entity that matches given find options.
      */
-    findOne<Entity>(entityClass: EntitySchema<Entity>, options?: FindOneOptions<Entity>): Promise<Entity|undefined>;
+    findOne<Entity>(entityClass: EntitySchema<Entity>, options?: FindOptions<Entity>): Promise<Entity|undefined>;
 
     /**
      * Finds first entity that matches given find options.
      */
-    findOne<Entity>(entityClass: string, options?: FindOneOptions<Entity>): Promise<Entity|undefined>;
+    findOne<Entity>(entityClass: string, options?: FindOptions<Entity>): Promise<Entity|undefined>;
 
     /**
      * Finds first entity that matches given conditions.
      */
-    findOne<Entity>(entityClass: ObjectType<Entity>, conditions?: FindConditions<Entity>, options?: FindOneOptions<Entity>): Promise<Entity|undefined>;
->>>>>>> 32671456
+    findOne<Entity>(entityClass: ObjectType<Entity>, conditions?: FindOptionsWhere<Entity>, options?: FindOptions<Entity>): Promise<Entity|undefined>;
 
     /**
      * Finds first entity that matches given conditions.
      */
-<<<<<<< HEAD
-    findOne<Entity>(entityClass: ObjectType<Entity>|EntitySchema<Entity>|string, conditions?: FindOptionsWhere<Entity>, options?: FindOptions<Entity>): Promise<Entity|undefined>;
-=======
-    findOne<Entity>(entityClass: EntitySchema<Entity>, conditions?: FindConditions<Entity>, options?: FindOneOptions<Entity>): Promise<Entity|undefined>;
->>>>>>> 32671456
+    findOne<Entity>(entityClass: EntitySchema<Entity>, conditions?: FindOptionsWhere<Entity>, options?: FindOptions<Entity>): Promise<Entity|undefined>;
 
     /**
      * Finds first entity that matches given conditions.
      */
-<<<<<<< HEAD
-    async findOne<Entity>(entityClass: ObjectType<Entity>|EntitySchema<Entity>|string, idOrOptionsOrConditions?: string|string[]|number|number[]|Date|Date[]|ObjectID|ObjectID[]|FindOptions<Entity>|FindOptionsWhere<Entity>, maybeOptions?: FindOptions<Entity>): Promise<Entity|undefined> {
-
-        let findOptions: FindOptions<Entity>|undefined = undefined;
+    findOne<Entity>(entityClass: string, conditions?: FindOptionsWhere<Entity>, options?: FindOptions<Entity>): Promise<Entity|undefined>;
+
+    /**
+     * Finds first entity that matches given conditions.
+     */
+    async findOne<Entity>(
+        entityClass: ObjectType<Entity>|EntitySchema<Entity>|string,
+        idOrOptionsOrConditions?: string|string[]|number|number[]|Date|Date[]|ObjectID|ObjectID[]|FindOptions<Entity>|any,
+        maybeOptions?: FindOptions<Entity>
+    ): Promise<Entity|undefined> {
+
+        let findOptions: FindOptions<any>|undefined = undefined;
         if (FindOptionsUtils.isFindOptions(idOrOptionsOrConditions)) {
-            findOptions = idOrOptionsOrConditions as any;
+            findOptions = idOrOptionsOrConditions;
         } else if (maybeOptions && FindOptionsUtils.isFindOptions(maybeOptions)) {
-=======
-    findOne<Entity>(entityClass: string, conditions?: FindConditions<Entity>, options?: FindOneOptions<Entity>): Promise<Entity|undefined>;
-
-    /**
-     * Finds first entity that matches given conditions.
-     */
-    async findOne<Entity>(entityClass: ObjectType<Entity>|EntitySchema<Entity>|string, idOrOptionsOrConditions?: string|string[]|number|number[]|Date|Date[]|ObjectID|ObjectID[]|FindOneOptions<Entity>|any, maybeOptions?: FindOneOptions<Entity>): Promise<Entity|undefined> {
-
-        let findOptions: FindManyOptions<any>|FindOneOptions<any>|undefined = undefined;
-        if (FindOptionsUtils.isFindOneOptions(idOrOptionsOrConditions)) {
-            findOptions = idOrOptionsOrConditions;
-        } else if (maybeOptions && FindOptionsUtils.isFindOneOptions(maybeOptions)) {
->>>>>>> 32671456
             findOptions = maybeOptions;
         }
 
@@ -961,40 +859,24 @@
             options = idOrOptionsOrConditions as FindOptionsWhere<Entity>;
 
         const metadata = this.connection.getMetadata(entityClass);
-<<<<<<< HEAD
-        const qb = this.createQueryBuilder(entityClass, metadata.name);
-
-        if (findOptions)
+        const qb = this.createQueryBuilder<Entity>(entityClass as any, metadata.name);
+
+        // if (!findOptions || findOptions.loadEagerRelations !== false)
+        //     FindOptionsUtils.joinEagerRelations(qb, qb.alias, qb.expressionMap.mainAlias!.metadata);
+
+        if (findOptions) {
+            findOptions = {
+                ...(findOptions || {}),
+                take: 1,
+            };
             qb.setFindOptions(findOptions);
-=======
-        let alias: string = metadata.name;
-        if (findOptions && findOptions.join) {
-            alias = findOptions.join.alias;
-
-        } else if (maybeOptions && FindOptionsUtils.isFindOneOptions(maybeOptions) && maybeOptions.join) {
-            alias = maybeOptions.join.alias;
-        }
-        const qb = this.createQueryBuilder<Entity>(entityClass as any, alias);
-
-        if (!findOptions || findOptions.loadEagerRelations !== false)
-            FindOptionsUtils.joinEagerRelations(qb, qb.alias, qb.expressionMap.mainAlias!.metadata);
-
-        findOptions = {
-            ...(findOptions || {}),
-            take: 1,
-        };
-
-        FindOptionsUtils.applyOptionsToQueryBuilder(qb, findOptions);
->>>>>>> 32671456
+        }
 
         if (options) {
-            qb.setFindOptions({ where: options });
-
-        } else if (typeof idOrOptionsOrConditions === "string" || typeof idOrOptionsOrConditions === "number" || (idOrOptionsOrConditions as any) instanceof Date) {
+            qb.where(options);
+
+        } else if (typeof idOrOptionsOrConditions === "string" || typeof idOrOptionsOrConditions === "number" || idOrOptionsOrConditions instanceof Date) {
             qb.andWhereInIds(metadata.ensureEntityIdMap(idOrOptionsOrConditions));
-
-        } else if (!findOptions) {
-            throw new Error(`Wrong arguments supplied. You must provide valid options to findOne method.`);
         }
 
         return qb.getOne();
@@ -1003,70 +885,53 @@
     /**
      * Finds first entity that matches given find options or rejects the returned promise on error.
      */
-<<<<<<< HEAD
-    findOneOrFail<Entity>(entityClass: ObjectType<Entity>|EntitySchema<Entity>|string, id?: string|number|Date|ObjectID, options?: FindOptions<Entity>): Promise<Entity>;
-=======
-    findOneOrFail<Entity>(entityClass: ObjectType<Entity>, id?: string|number|Date|ObjectID, options?: FindOneOptions<Entity>): Promise<Entity>;
->>>>>>> 32671456
+    findOneOrFail<Entity>(entityClass: ObjectType<Entity>, id?: string|number|Date|ObjectID, options?: FindOptions<Entity>): Promise<Entity>;
 
     /**
      * Finds first entity that matches given find options or rejects the returned promise on error.
      */
-<<<<<<< HEAD
-    findOneOrFail<Entity>(entityClass: ObjectType<Entity>|EntitySchema<Entity>|string, options?: FindOptions<Entity>): Promise<Entity>;
-=======
-    findOneOrFail<Entity>(entityClass: EntitySchema<Entity>, id?: string|number|Date|ObjectID, options?: FindOneOptions<Entity>): Promise<Entity>;
+    findOneOrFail<Entity>(entityClass: EntitySchema<Entity>, id?: string|number|Date|ObjectID, options?: FindOptions<Entity>): Promise<Entity>;
 
     /**
      * Finds first entity that matches given find options or rejects the returned promise on error.
      */
-    findOneOrFail<Entity>(entityClass: string, id?: string|number|Date|ObjectID, options?: FindOneOptions<Entity>): Promise<Entity>;
+    findOneOrFail<Entity>(entityClass: string, id?: string|number|Date|ObjectID, options?: FindOptions<Entity>): Promise<Entity>;
 
     /**
      * Finds first entity that matches given find options or rejects the returned promise on error.
      */
-    findOneOrFail<Entity>(entityClass: ObjectType<Entity>, options?: FindOneOptions<Entity>): Promise<Entity>;
+    findOneOrFail<Entity>(entityClass: ObjectType<Entity>, options?: FindOptions<Entity>): Promise<Entity>;
 
     /**
      * Finds first entity that matches given find options or rejects the returned promise on error.
      */
-    findOneOrFail<Entity>(entityClass: EntitySchema<Entity>, options?: FindOneOptions<Entity>): Promise<Entity>;
+    findOneOrFail<Entity>(entityClass: EntitySchema<Entity>, options?: FindOptions<Entity>): Promise<Entity>;
 
     /**
      * Finds first entity that matches given find options or rejects the returned promise on error.
      */
-    findOneOrFail<Entity>(entityClass: string, options?: FindOneOptions<Entity>): Promise<Entity>;
+    findOneOrFail<Entity>(entityClass: string, options?: FindOptions<Entity>): Promise<Entity>;
 
     /**
      * Finds first entity that matches given conditions or rejects the returned promise on error.
      */
-    findOneOrFail<Entity>(entityClass: ObjectType<Entity>, conditions?: FindConditions<Entity>, options?: FindOneOptions<Entity>): Promise<Entity>;
+    findOneOrFail<Entity>(entityClass: ObjectType<Entity>, conditions?: FindOptionsWhere<Entity>, options?: FindOptions<Entity>): Promise<Entity>;
 
     /**
      * Finds first entity that matches given conditions or rejects the returned promise on error.
      */
-    findOneOrFail<Entity>(entityClass: EntitySchema<Entity>, conditions?: FindConditions<Entity>, options?: FindOneOptions<Entity>): Promise<Entity>;
->>>>>>> 32671456
+    findOneOrFail<Entity>(entityClass: EntitySchema<Entity>, conditions?: FindOptionsWhere<Entity>, options?: FindOptions<Entity>): Promise<Entity>;
 
     /**
      * Finds first entity that matches given conditions or rejects the returned promise on error.
      */
-<<<<<<< HEAD
-    findOneOrFail<Entity>(entityClass: ObjectType<Entity>|EntitySchema<Entity>|string, conditions?: FindOptionsWhere<Entity>, options?: FindOptions<Entity>): Promise<Entity>;
-=======
-    findOneOrFail<Entity>(entityClass: string, conditions?: FindConditions<Entity>, options?: FindOneOptions<Entity>): Promise<Entity>;
->>>>>>> 32671456
+    findOneOrFail<Entity>(entityClass: string, conditions?: FindOptionsWhere<Entity>, options?: FindOptions<Entity>): Promise<Entity>;
 
     /**
      * Finds first entity that matches given conditions or rejects the returned promise on error.
      */
-<<<<<<< HEAD
-    async findOneOrFail<Entity>(entityClass: ObjectType<Entity>|EntitySchema<Entity>|string, idOrOptionsOrConditions?: string|string[]|number|number[]|Date|Date[]|ObjectID|ObjectID[]|FindOptions<Entity>|FindOptionsWhere<Entity>, maybeOptions?: FindOptions<Entity>): Promise<Entity> {
-        return this.findOne(entityClass, idOrOptionsOrConditions as any, maybeOptions).then((value) => {
-=======
-    async findOneOrFail<Entity>(entityClass: ObjectType<Entity>|EntitySchema<Entity>|string, idOrOptionsOrConditions?: string|string[]|number|number[]|Date|Date[]|ObjectID|ObjectID[]|FindOneOptions<Entity>|any, maybeOptions?: FindOneOptions<Entity>): Promise<Entity> {
+    async findOneOrFail<Entity>(entityClass: ObjectType<Entity>|EntitySchema<Entity>|string, idOrOptionsOrConditions?: string|string[]|number|number[]|Date|Date[]|ObjectID|ObjectID[]|FindOptions<Entity>|any, maybeOptions?: FindOptions<Entity>): Promise<Entity> {
         return this.findOne<Entity>(entityClass as any, idOrOptionsOrConditions as any, maybeOptions).then((value) => {
->>>>>>> 32671456
             if (value === undefined) {
                 return Promise.reject(new EntityNotFoundError(entityClass, idOrOptionsOrConditions));
             }
@@ -1075,20 +940,6 @@
     }
 
     /**
-     * Counts entities that match given conditions.
-     * Useful for pagination.
-     */
-    count<Entity>(entityClass: ObjectType<Entity>|EntitySchema<Entity>|string, conditions?: FindOptionsWhere<Entity>, options?: FindExtraOptions): Promise<number> {
-        const metadata = this.connection.getMetadata(entityClass);
-        const qb = this.createQueryBuilder(entityClass, metadata.name);
-
-        if (conditions || options)
-            qb.setFindOptions({ where: conditions, options: options });
-
-        return qb.getCount();
-    }
-
-    /**
      * Finds entities that match given options and returns observable.
      * Whenever new data appears that matches given query observable emits new value.
      */
@@ -1194,11 +1045,7 @@
      * Increments some column by provided value of the entities matched given conditions.
      */
     async increment<Entity>(entityClass: ObjectType<Entity>|EntitySchema<Entity>|string,
-<<<<<<< HEAD
                             conditions: FindOptionsWhere<Entity>,
-=======
-                            conditions: any,
->>>>>>> 32671456
                             propertyPath: string,
                             value: number | string): Promise<UpdateResult> {
 
@@ -1230,11 +1077,7 @@
      * Decrements some column by provided value of the entities matched given conditions.
      */
     async decrement<Entity>(entityClass: ObjectType<Entity>|EntitySchema<Entity>|string,
-<<<<<<< HEAD
                             conditions: FindOptionsWhere<Entity>,
-=======
-                            conditions: any,
->>>>>>> 32671456
                             propertyPath: string,
                             value: number | string): Promise<UpdateResult> {
 
