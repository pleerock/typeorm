import {Connection} from "../connection/Connection";
import {EntityManager} from "./EntityManager";
import {ObjectType} from "../common/ObjectType";
import {
    AggregationCursor,
    BulkWriteOpResultObject,
    Code,
    Collection,
    CollectionAggregationOptions,
    CollectionBluckWriteOptions,
    CollectionInsertManyOptions,
    CollectionInsertOneOptions,
    CollectionOptions,
    CollStats,
    CommandCursor,
    Cursor,
    CursorResult,
    DeleteWriteOpResultObject,
    FindAndModifyWriteOpResultObject,
    FindOneAndReplaceOption,
    GeoHaystackSearchOptions,
    GeoNearOptions,
    InsertOneWriteOpResult,
    InsertWriteOpResult,
    MapReduceOptions,
    MongoCallback,
    MongoCountPreferences,
    MongodbIndexOptions,
    MongoError, ObjectID,
    OrderedBulkOperation,
    ParallelCollectionScanOptions,
    ReadPreference,
    ReplaceOneOptions,
    UnorderedBulkOperation,
    UpdateWriteOpResult
} from "../driver/mongodb/typings";
import {ObjectLiteral} from "../common/ObjectLiteral";
import {MongoQueryRunner} from "../driver/mongodb/MongoQueryRunner";
import {MongoDriver} from "../driver/mongodb/MongoDriver";
import {DocumentToEntityTransformer} from "../query-builder/transformer/DocumentToEntityTransformer";
import {FindManyOptions} from "../find-options/FindManyOptions";
import {FindOptionsUtils} from "../find-options/FindOptionsUtils";
import {FindOneOptions} from "../find-options/FindOneOptions";
import {PlatformTools} from "../platform/PlatformTools";
import {DeepPartial} from "../common/DeepPartial";

/**
 * Entity manager supposed to work with any entity, automatically find its repository and call its methods,
 * whatever entity type are you passing.
 *
 * This implementation is used for MongoDB driver which has some specifics in its EntityManager.
 */
export class MongoEntityManager extends EntityManager {

    // -------------------------------------------------------------------------
    // Constructor
    // -------------------------------------------------------------------------

    constructor(connection: Connection) {
        super(connection);
    }

    // -------------------------------------------------------------------------
    // Overridden Properties
    // -------------------------------------------------------------------------

    /**
     * Gets query runner used to execute queries.
     */
    get queryRunner(): MongoQueryRunner {
        return (this.connection.driver as MongoDriver).queryRunner!;
    }

    // -------------------------------------------------------------------------
    // Overridden Methods
    // -------------------------------------------------------------------------

    /**
     * Finds entities that match given find options or conditions.
     */
    async find<Entity>(entityClassOrName: ObjectType<Entity>|string, optionsOrConditions?: FindManyOptions<Entity>|Partial<Entity>): Promise<Entity[]> {
        const query = this.convertFindManyOptionsOrConditionsToMongodbQuery(optionsOrConditions);
        const cursor = await this.createEntityCursor(entityClassOrName, query);
        if (FindOptionsUtils.isFindManyOptions(optionsOrConditions)) {
            if (optionsOrConditions.skip)
                cursor.skip(optionsOrConditions.skip);
            if (optionsOrConditions.take)
                cursor.limit(optionsOrConditions.take);
            if (optionsOrConditions.order)
                cursor.sort(this.convertFindOptionsOrderToOrderCriteria(optionsOrConditions.order));
        }
        return cursor.toArray();
    }

    /**
     * Finds entities that match given find options or conditions.
     * Also counts all entities that match given conditions,
     * but ignores pagination settings (from and take options).
     */
    async findAndCount<Entity>(entityClassOrName: ObjectType<Entity>|string, optionsOrConditions?: FindManyOptions<Entity>|Partial<Entity>): Promise<[ Entity[], number ]> {
        const query = this.convertFindManyOptionsOrConditionsToMongodbQuery(optionsOrConditions);
        const cursor = await this.createEntityCursor(entityClassOrName, query);
        if (FindOptionsUtils.isFindManyOptions(optionsOrConditions)) {
            if (optionsOrConditions.skip)
                cursor.skip(optionsOrConditions.skip);
            if (optionsOrConditions.take)
                cursor.limit(optionsOrConditions.take);
            if (optionsOrConditions.order)
                cursor.sort(this.convertFindOptionsOrderToOrderCriteria(optionsOrConditions.order));
        }
        const [results, count] = await Promise.all<any>([
            cursor.toArray(),
            this.count(entityClassOrName, query),
        ]);
        return [results, parseInt(count)];
    }

    /**
     * Finds entities by ids.
     * Optionally find options can be applied.
     */
    async findByIds<Entity>(entityClassOrName: ObjectType<Entity>|string, ids: any[], optionsOrConditions?: FindManyOptions<Entity>|Partial<Entity>): Promise<Entity[]> {
        const metadata = this.connection.getMetadata(entityClassOrName);
        const query = this.convertFindManyOptionsOrConditionsToMongodbQuery(optionsOrConditions) || {};
        const objectIdInstance = PlatformTools.load("mongodb").ObjectID;
        query["_id"] = { $in: ids.map(id => {
            if (id instanceof objectIdInstance)
                return id;

            return id[metadata.objectIdColumn!.propertyName];
        }) };

        const cursor = await this.createEntityCursor(entityClassOrName, query);
        if (FindOptionsUtils.isFindManyOptions(optionsOrConditions)) {
            if (optionsOrConditions.skip)
                cursor.skip(optionsOrConditions.skip);
            if (optionsOrConditions.take)
                cursor.limit(optionsOrConditions.take);
            if (optionsOrConditions.order)
                cursor.sort(this.convertFindOptionsOrderToOrderCriteria(optionsOrConditions.order));
        }
        return await cursor.toArray();
    }

    /**
     * Finds first entity that matches given conditions and/or find options.
     */
    async findOne<Entity>(entityClassOrName: ObjectType<Entity>|string,
                          optionsOrConditions?: string|ObjectID|FindOneOptions<Entity>|DeepPartial<Entity>,
                          maybeOptions?: FindOneOptions<Entity>): Promise<Entity|undefined> {
        const id = optionsOrConditions instanceof ObjectID || typeof optionsOrConditions === "string" ?  optionsOrConditions : undefined;
        const query = this.convertFindOneOptionsOrConditionsToMongodbQuery((id ? maybeOptions : optionsOrConditions) as any) || {};
        if (id) {
            query["_id"] = id;
        }
        const cursor = await this.createEntityCursor(entityClassOrName, query);
        if (FindOptionsUtils.isFindOneOptions(optionsOrConditions)) {
            if (optionsOrConditions.order)
                cursor.sort(this.convertFindOptionsOrderToOrderCriteria(optionsOrConditions.order));
        }

        // const result = await cursor.limit(1).next();
        const result = await cursor.limit(1).toArray();
        return result.length > 0 ? result[0] : undefined;
    }

    /**
     * Finds entity by given id.
     * Optionally find options or conditions can be applied.
     */
    async findOneById<Entity>(entityClassOrName: ObjectType<Entity>|string, id: any, optionsOrConditions?: FindOneOptions<Entity>|Partial<Entity>): Promise<Entity|undefined> {
<<<<<<< HEAD
        return this.findOne(entityClassOrName, id, optionsOrConditions);
=======
        const query = this.convertFindOneOptionsOrConditionsToMongodbQuery(optionsOrConditions) || {};
        const objectIdInstance = PlatformTools.load("mongodb").ObjectID;
        query["_id"] = (id instanceof objectIdInstance)
            ? id
            : new objectIdInstance(id);
        const cursor = await this.createEntityCursor(entityClassOrName, query);
        if (FindOptionsUtils.isFindOneOptions(optionsOrConditions)) {
            if (optionsOrConditions.order)
                cursor.sort(this.convertFindOptionsOrderToOrderCriteria(optionsOrConditions.order));
        }

        // const result = await cursor.limit(1).next();
        const result = await cursor.limit(1).toArray();
        return result.length > 0 ? result[0] : undefined;
>>>>>>> d4f6188d
    }

    // -------------------------------------------------------------------------
    // Public Methods
    // -------------------------------------------------------------------------

    /**
     * Creates a cursor for a query that can be used to iterate over results from MongoDB.
     */
    createCursor<Entity>(entityClassOrName: ObjectType<Entity>|string, query?: ObjectLiteral): Cursor<Entity> {
        const metadata = this.connection.getMetadata(entityClassOrName);
        return this.queryRunner.cursor(metadata.tableName, query);
    }

    /**
     * Creates a cursor for a query that can be used to iterate over results from MongoDB.
     * This returns modified version of cursor that transforms each result into Entity model.
     */
    createEntityCursor<Entity>(entityClassOrName: ObjectType<Entity>|string, query?: ObjectLiteral): Cursor<Entity> {

        const metadata = this.connection.getMetadata(entityClassOrName);
        const cursor = this.createCursor(entityClassOrName, query);
        const ParentCursor = PlatformTools.load("mongodb").Cursor;
        cursor.toArray = function (callback?: MongoCallback<Entity[]>) {
            if (callback) {
                ParentCursor.prototype.toArray.call(this, (error: MongoError, results: Entity[]): void => {
                    if (error) {
                        callback(error, results);
                        return;
                    }

                    const transformer = new DocumentToEntityTransformer();
                    return callback(error, transformer.transformAll(results, metadata));
                });
            } else {
                return ParentCursor.prototype.toArray.call(this).then((results: Entity[]) => {
                    const transformer = new DocumentToEntityTransformer();
                    return transformer.transformAll(results, metadata);
                });
            }
        };
        cursor.next = function (callback?: MongoCallback<CursorResult>) {
            if (callback) {
                ParentCursor.prototype.next.call(this, (error: MongoError, result: CursorResult): void => {
                    if (error || !result) {
                        callback(error, result);
                        return;
                    }

                    const transformer = new DocumentToEntityTransformer();
                    return callback(error, transformer.transform(result, metadata));
                });
            } else {
                return ParentCursor.prototype.next.call(this).then((result: Entity) => {
                    if (!result) return result;
                    const transformer = new DocumentToEntityTransformer();
                    return transformer.transform(result, metadata);
                });
            }
        };
        return cursor;
    }

    /**
     * Execute an aggregation framework pipeline against the collection.
     */
    aggregate<Entity>(entityClassOrName: ObjectType<Entity>|string, pipeline: ObjectLiteral[], options?: CollectionAggregationOptions): AggregationCursor<Entity> {
        const metadata = this.connection.getMetadata(entityClassOrName);
        return this.queryRunner.aggregate(metadata.tableName, pipeline, options);
    }

    /**
     * Perform a bulkWrite operation without a fluent API.
     */
    bulkWrite<Entity>(entityClassOrName: ObjectType<Entity>|string, operations: ObjectLiteral[], options?: CollectionBluckWriteOptions): Promise<BulkWriteOpResultObject> {
        const metadata = this.connection.getMetadata(entityClassOrName);
        return this.queryRunner.bulkWrite(metadata.tableName, operations, options);
    }

    /**
     * Count number of matching documents in the db to a query.
     */
    count<Entity>(entityClassOrName: ObjectType<Entity>|string, query?: ObjectLiteral, options?: MongoCountPreferences): Promise<any> {
        const metadata = this.connection.getMetadata(entityClassOrName);
        return this.queryRunner.count(metadata.tableName, query, options);
    }

    /**
     * Creates an index on the db and collection.
     */
    createCollectionIndex<Entity>(entityClassOrName: ObjectType<Entity>|string, fieldOrSpec: string|any, options?: MongodbIndexOptions): Promise<string> {
        const metadata = this.connection.getMetadata(entityClassOrName);
        return this.queryRunner.createCollectionIndex(metadata.tableName, fieldOrSpec, options);
    }

    /**
     * Creates multiple indexes in the collection, this method is only supported for MongoDB 2.6 or higher.
     * Earlier version of MongoDB will throw a command not supported error.
     * Index specifications are defined at http://docs.mongodb.org/manual/reference/command/createIndexes/.
     */
    createCollectionIndexes<Entity>(entityClassOrName: ObjectType<Entity>|string, indexSpecs: ObjectLiteral[]): Promise<void> {
        const metadata = this.connection.getMetadata(entityClassOrName);
        return this.queryRunner.createCollectionIndexes(metadata.tableName, indexSpecs);
    }

    /**
     * Delete multiple documents on MongoDB.
     */
    deleteMany<Entity>(entityClassOrName: ObjectType<Entity>|string, query: ObjectLiteral, options?: CollectionOptions): Promise<DeleteWriteOpResultObject> {
        const metadata = this.connection.getMetadata(entityClassOrName);
        return this.queryRunner.deleteMany(metadata.tableName, query, options);
    }

    /**
     * Delete a document on MongoDB.
     */
    deleteOne<Entity>(entityClassOrName: ObjectType<Entity>|string, query: ObjectLiteral, options?: CollectionOptions): Promise<DeleteWriteOpResultObject> {
        const metadata = this.connection.getMetadata(entityClassOrName);
        return this.queryRunner.deleteOne(metadata.tableName, query, options);
    }

    /**
     * The distinct command returns returns a list of distinct values for the given key across a collection.
     */
    distinct<Entity>(entityClassOrName: ObjectType<Entity>|string, key: string, query: ObjectLiteral, options?: { readPreference?: ReadPreference|string }): Promise<any> {
        const metadata = this.connection.getMetadata(entityClassOrName);
        return this.queryRunner.distinct(metadata.tableName, key, query, options);
    }

    /**
     * Drops an index from this collection.
     */
    dropCollectionIndex<Entity>(entityClassOrName: ObjectType<Entity>|string, indexName: string, options?: CollectionOptions): Promise<any> {
        const metadata = this.connection.getMetadata(entityClassOrName);
        return this.queryRunner.dropCollectionIndex(metadata.tableName, indexName, options);
    }

    /**
     * Drops all indexes from the collection.
     */
    dropCollectionIndexes<Entity>(entityClassOrName: ObjectType<Entity>|string): Promise<any> {
        const metadata = this.connection.getMetadata(entityClassOrName);
        return this.queryRunner.dropCollectionIndexes(metadata.tableName);
    }

    /**
     * Find a document and delete it in one atomic operation, requires a write lock for the duration of the operation.
     */
    findOneAndDelete<Entity>(entityClassOrName: ObjectType<Entity>|string, query: ObjectLiteral, options?: { projection?: Object, sort?: Object, maxTimeMS?: number }): Promise<FindAndModifyWriteOpResultObject> {
        const metadata = this.connection.getMetadata(entityClassOrName);
        return this.queryRunner.findOneAndDelete(metadata.tableName, query, options);
    }

    /**
     * Find a document and replace it in one atomic operation, requires a write lock for the duration of the operation.
     */
    findOneAndReplace<Entity>(entityClassOrName: ObjectType<Entity>|string, query: ObjectLiteral, replacement: Object, options?: FindOneAndReplaceOption): Promise<FindAndModifyWriteOpResultObject> {
        const metadata = this.connection.getMetadata(entityClassOrName);
        return this.queryRunner.findOneAndReplace(metadata.tableName, query, replacement, options);
    }

    /**
     * Find a document and update it in one atomic operation, requires a write lock for the duration of the operation.
     */
    findOneAndUpdate<Entity>(entityClassOrName: ObjectType<Entity>|string, query: ObjectLiteral, update: Object, options?: FindOneAndReplaceOption): Promise<FindAndModifyWriteOpResultObject> {
        const metadata = this.connection.getMetadata(entityClassOrName);
        return this.queryRunner.findOneAndUpdate(metadata.tableName, query, update, options);
    }

    /**
     * Execute a geo search using a geo haystack index on a collection.
     */
    geoHaystackSearch<Entity>(entityClassOrName: ObjectType<Entity>|string, x: number, y: number, options?: GeoHaystackSearchOptions): Promise<any> {
        const metadata = this.connection.getMetadata(entityClassOrName);
        return this.queryRunner.geoHaystackSearch(metadata.tableName, x, y, options);
    }

    /**
     * Execute the geoNear command to search for items in the collection.
     */
    geoNear<Entity>(entityClassOrName: ObjectType<Entity>|string, x: number, y: number, options?: GeoNearOptions): Promise<any> {
        const metadata = this.connection.getMetadata(entityClassOrName);
        return this.queryRunner.geoNear(metadata.tableName, x, y, options);
    }

    /**
     * Run a group command across a collection.
     */
    group<Entity>(entityClassOrName: ObjectType<Entity>|string, keys: Object|Array<any>|Function|Code, condition: Object, initial: Object, reduce: Function|Code, finalize: Function|Code, command: boolean, options?: { readPreference?: ReadPreference | string }): Promise<any> {
        const metadata = this.connection.getMetadata(entityClassOrName);
        return this.queryRunner.group(metadata.tableName, keys, condition, initial, reduce, finalize, command, options);
    }

    /**
     * Retrieve all the indexes on the collection.
     */
    collectionIndexes<Entity>(entityClassOrName: ObjectType<Entity>|string): Promise<any> {
        const metadata = this.connection.getMetadata(entityClassOrName);
        return this.queryRunner.collectionIndexes(metadata.tableName);
    }

    /**
     * Retrieve all the indexes on the collection.
     */
    collectionIndexExists<Entity>(entityClassOrName: ObjectType<Entity>|string, indexes: string|string[]): Promise<boolean> {
        const metadata = this.connection.getMetadata(entityClassOrName);
        return this.queryRunner.collectionIndexExists(metadata.tableName, indexes);
    }

    /**
     * Retrieves this collections index info.
     */
    collectionIndexInformation<Entity>(entityClassOrName: ObjectType<Entity>|string, options?: { full: boolean }): Promise<any> {
        const metadata = this.connection.getMetadata(entityClassOrName);
        return this.queryRunner.collectionIndexInformation(metadata.tableName, options);
    }

    /**
     * Initiate an In order bulk write operation, operations will be serially executed in the order they are added, creating a new operation for each switch in types.
     */
    initializeOrderedBulkOp<Entity>(entityClassOrName: ObjectType<Entity>|string, options?: CollectionOptions): OrderedBulkOperation {
        const metadata = this.connection.getMetadata(entityClassOrName);
        return this.queryRunner.initializeOrderedBulkOp(metadata.tableName, options);
    }

    /**
     * Initiate a Out of order batch write operation. All operations will be buffered into insert/update/remove commands executed out of order.
     */
    initializeUnorderedBulkOp<Entity>(entityClassOrName: ObjectType<Entity>|string, options?: CollectionOptions): UnorderedBulkOperation {
        const metadata = this.connection.getMetadata(entityClassOrName);
        return this.queryRunner.initializeUnorderedBulkOp(metadata.tableName, options);
    }

    /**
     * Inserts an array of documents into MongoDB.
     */
    insertMany<Entity>(entityClassOrName: ObjectType<Entity>|string, docs: ObjectLiteral[], options?: CollectionInsertManyOptions): Promise<InsertWriteOpResult> {
        const metadata = this.connection.getMetadata(entityClassOrName);
        return this.queryRunner.insertMany(metadata.tableName, docs, options);
    }

    /**
     * Inserts a single document into MongoDB.
     */
    insertOne<Entity>(entityClassOrName: ObjectType<Entity>|string, doc: ObjectLiteral, options?: CollectionInsertOneOptions): Promise<InsertOneWriteOpResult> {
        const metadata = this.connection.getMetadata(entityClassOrName);
        return this.queryRunner.insertOne(metadata.tableName, doc, options);
    }

    /**
     * Returns if the collection is a capped collection.
     */
    isCapped<Entity>(entityClassOrName: ObjectType<Entity>|string): Promise<any> {
        const metadata = this.connection.getMetadata(entityClassOrName);
        return this.queryRunner.isCapped(metadata.tableName);
    }

    /**
     * Get the list of all indexes information for the collection.
     */
    listCollectionIndexes<Entity>(entityClassOrName: ObjectType<Entity>|string, options?: { batchSize?: number, readPreference?: ReadPreference|string }): CommandCursor {
        const metadata = this.connection.getMetadata(entityClassOrName);
        return this.queryRunner.listCollectionIndexes(metadata.tableName, options);
    }

    /**
     * Run Map Reduce across a collection. Be aware that the inline option for out will return an array of results not a collection.
     */
    mapReduce<Entity>(entityClassOrName: ObjectType<Entity>|string, map: Function|string, reduce: Function|string, options?: MapReduceOptions): Promise<any> {
        const metadata = this.connection.getMetadata(entityClassOrName);
        return this.queryRunner.mapReduce(metadata.tableName, map, reduce, options);
    }

    /**
     * Return N number of parallel cursors for a collection allowing parallel reading of entire collection.
     * There are no ordering guarantees for returned results.
     */
    parallelCollectionScan<Entity>(entityClassOrName: ObjectType<Entity>|string, options?: ParallelCollectionScanOptions): Promise<Cursor<Entity>[]> {
        const metadata = this.connection.getMetadata(entityClassOrName);
        return this.queryRunner.parallelCollectionScan(metadata.tableName, options);
    }

    /**
     * Reindex all indexes on the collection Warning: reIndex is a blocking operation (indexes are rebuilt in the foreground) and will be slow for large collections.
     */
    reIndex<Entity>(entityClassOrName: ObjectType<Entity>|string): Promise<any> {
        const metadata = this.connection.getMetadata(entityClassOrName);
        return this.queryRunner.reIndex(metadata.tableName);
    }

    /**
     * Reindex all indexes on the collection Warning: reIndex is a blocking operation (indexes are rebuilt in the foreground) and will be slow for large collections.
     */
    rename<Entity>(entityClassOrName: ObjectType<Entity>|string, newName: string, options?: { dropTarget?: boolean }): Promise<Collection> {
        const metadata = this.connection.getMetadata(entityClassOrName);
        return this.queryRunner.rename(metadata.tableName, newName, options);
    }

    /**
     * Replace a document on MongoDB.
     */
    replaceOne<Entity>(entityClassOrName: ObjectType<Entity>|string, query: ObjectLiteral, doc: ObjectLiteral, options?: ReplaceOneOptions): Promise<UpdateWriteOpResult> {
        const metadata = this.connection.getMetadata(entityClassOrName);
        return this.queryRunner.replaceOne(metadata.tableName, query, doc, options);
    }

    /**
     * Get all the collection statistics.
     */
    stats<Entity>(entityClassOrName: ObjectType<Entity>|string, options?: { scale: number }): Promise<CollStats> {
        const metadata = this.connection.getMetadata(entityClassOrName);
        return this.queryRunner.stats(metadata.tableName, options);
    }

    /**
     * Update multiple documents on MongoDB.
     */
    updateMany<Entity>(entityClassOrName: ObjectType<Entity>|string, query: ObjectLiteral, update: ObjectLiteral, options?: { upsert?: boolean, w?: any, wtimeout?: number, j?: boolean }): Promise<UpdateWriteOpResult> {
        const metadata = this.connection.getMetadata(entityClassOrName);
        return this.queryRunner.updateMany(metadata.tableName, query, update, options);
    }

    /**
     * Update a single document on MongoDB.
     */
    updateOne<Entity>(entityClassOrName: ObjectType<Entity>|string, query: ObjectLiteral, update: ObjectLiteral, options?: ReplaceOneOptions): Promise<UpdateWriteOpResult> {
        const metadata = this.connection.getMetadata(entityClassOrName);
        return this.queryRunner.updateOne(metadata.tableName, query, update, options);
    }

    // -------------------------------------------------------------------------
    // Protected Methods
    // -------------------------------------------------------------------------

    /**
     * Converts FindManyOptions to mongodb query.
     */
    protected convertFindManyOptionsOrConditionsToMongodbQuery<Entity>(optionsOrConditions: FindManyOptions<Entity>|Partial<Entity>|undefined): ObjectLiteral|undefined {
        if (!optionsOrConditions)
            return undefined;

        return FindOptionsUtils.isFindManyOptions(optionsOrConditions) ? optionsOrConditions.where : optionsOrConditions;
    }

    /**
     * Converts FindOneOptions to mongodb query.
     */
    protected convertFindOneOptionsOrConditionsToMongodbQuery<Entity>(optionsOrConditions: FindOneOptions<Entity>|Partial<Entity>|undefined): ObjectLiteral|undefined {
        if (!optionsOrConditions)
            return undefined;

        return FindOptionsUtils.isFindOneOptions(optionsOrConditions) ? optionsOrConditions.where : optionsOrConditions;
    }

    /**
     * Converts FindOptions into mongodb order by criteria.
     */
    protected convertFindOptionsOrderToOrderCriteria(order: ObjectLiteral) {
        return Object.keys(order).reduce((orderCriteria, key) => {
            switch (order[key]) {
                case "DESC":
                    orderCriteria[key] = -1;
                    break;
                case "ASC":
                    orderCriteria[key] = 1;
                    break;
                default:
                    orderCriteria[key] = order[key];
            }
            return orderCriteria;
        }, {} as ObjectLiteral);
    }

}<|MERGE_RESOLUTION|>--- conflicted
+++ resolved
@@ -151,7 +151,8 @@
         const id = optionsOrConditions instanceof ObjectID || typeof optionsOrConditions === "string" ?  optionsOrConditions : undefined;
         const query = this.convertFindOneOptionsOrConditionsToMongodbQuery((id ? maybeOptions : optionsOrConditions) as any) || {};
         if (id) {
-            query["_id"] = id;
+            const objectIdInstance = PlatformTools.load("mongodb").ObjectID;
+            query["_id"] = (id instanceof objectIdInstance) ? id : new objectIdInstance(id);
         }
         const cursor = await this.createEntityCursor(entityClassOrName, query);
         if (FindOptionsUtils.isFindOneOptions(optionsOrConditions)) {
@@ -169,24 +170,7 @@
      * Optionally find options or conditions can be applied.
      */
     async findOneById<Entity>(entityClassOrName: ObjectType<Entity>|string, id: any, optionsOrConditions?: FindOneOptions<Entity>|Partial<Entity>): Promise<Entity|undefined> {
-<<<<<<< HEAD
         return this.findOne(entityClassOrName, id, optionsOrConditions);
-=======
-        const query = this.convertFindOneOptionsOrConditionsToMongodbQuery(optionsOrConditions) || {};
-        const objectIdInstance = PlatformTools.load("mongodb").ObjectID;
-        query["_id"] = (id instanceof objectIdInstance)
-            ? id
-            : new objectIdInstance(id);
-        const cursor = await this.createEntityCursor(entityClassOrName, query);
-        if (FindOptionsUtils.isFindOneOptions(optionsOrConditions)) {
-            if (optionsOrConditions.order)
-                cursor.sort(this.convertFindOptionsOrderToOrderCriteria(optionsOrConditions.order));
-        }
-
-        // const result = await cursor.limit(1).next();
-        const result = await cursor.limit(1).toArray();
-        return result.length > 0 ? result[0] : undefined;
->>>>>>> d4f6188d
     }
 
     // -------------------------------------------------------------------------
