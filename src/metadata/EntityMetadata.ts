import {ColumnMetadata} from "./ColumnMetadata";
import {RelationMetadata} from "./RelationMetadata";
import {IndexMetadata} from "./IndexMetadata";
import {ForeignKeyMetadata} from "./ForeignKeyMetadata";
import {EmbeddedMetadata} from "./EmbeddedMetadata";
import {ObjectLiteral} from "../common/ObjectLiteral";
import {RelationIdMetadata} from "./RelationIdMetadata";
import {RelationCountMetadata} from "./RelationCountMetadata";
import {TableType} from "./types/TableTypes";
import {OrderByCondition} from "../find-options/OrderByCondition";
import {OrmUtils} from "../util/OrmUtils";
import {TableMetadataArgs} from "../metadata-args/TableMetadataArgs";
import {Connection} from "../connection/Connection";
import {EntityListenerMetadata} from "./EntityListenerMetadata";
import {PostgresDriver} from "../driver/postgres/PostgresDriver";
import {SqlServerDriver} from "../driver/sqlserver/SqlServerDriver";
<<<<<<< HEAD
import {UniqueMetadata} from "./UniqueMetadata";
=======
import {PostgresConnectionOptions} from "../driver/postgres/PostgresConnectionOptions";
import {SqlServerConnectionOptions} from "../driver/sqlserver/SqlServerConnectionOptions";
import {CannotCreateEntityIdMapError} from "../error/CannotCreateEntityIdMapError";
>>>>>>> 9fa52b11

/**
 * Contains all entity metadata.
 */
export class EntityMetadata {

    // -------------------------------------------------------------------------
    // Properties
    // -------------------------------------------------------------------------

    /**
     * Connection where this entity metadata is created.
     */
    connection: Connection;

    /**
     * Metadata arguments used to build this entity metadata.
     */
    tableMetadataArgs: TableMetadataArgs;

    /**
     * If entity's table is a closure-typed table, then this entity will have a closure junction table metadata.
     */
    closureJunctionTable: EntityMetadata;

    /**
     * If this is entity metadata for a junction closure table then its owner closure table metadata will be set here.
     */
    parentClosureEntityMetadata: EntityMetadata;

    /**
     * Parent's entity metadata. Used in inheritance patterns.
     */
    parentEntityMetadata: EntityMetadata;

    /**
     * Children entity metadatas. Used in inheritance patterns.
     */
    childEntityMetadatas: EntityMetadata[] = [];

    /**
     * All "inheritance tree" from a target entity.
     * For example for target Post < ContentModel < Unit it will be an array of [Post, ContentModel, Unit].
     * It also contains child entities for single table inheritance.
     */
    inheritanceTree: Function[] = [];

    /**
     * Table type. Tables can be abstract, closure, junction, embedded, etc.
     */
    tableType: TableType = "regular";

    /**
     * Target class to which this entity metadata is bind.
     * Note, that when using table inheritance patterns target can be different rather then table's target.
     * For virtual tables which lack of real entity (like junction tables) target is equal to their table name.
     */
    target: Function|string;

    /**
     * Gets the name of the target.
     */
    targetName: string;

    /**
     * Entity's name.
     * Equal to entity target class's name if target is set to table.
     * If target class is not then then it equals to table name.
     */
    name: string;

    /**
     * Original user-given table name (taken from schema or @Entity(tableName) decorator).
     * If user haven't specified a table name this property will be undefined.
     */
    givenTableName?: string;

    /**
     * Entity table name in the database.
     * This is final table name of the entity.
     * This name already passed naming strategy, and generated based on
     * multiple criteria, including user table name and global table prefix.
     */
    tableName: string;

    /**
     * Entity table path. Contains database name, schema name and table name.
     * E.g. "myDB"."mySchema"."myTable"
     */
    tablePath: string;

    /**
     * Entity schema path. Contains database name and schema name.
     * E.g. "myDB"."mySchema"
     */
    schemaPath?: string;

    /**
     * Gets the table name without global table prefix.
     * When querying table you need a table name with prefix, but in some scenarios,
     * for example when you want to name a junction table that contains names of two other tables,
     * you may want a table name without prefix.
     */
    tableNameWithoutPrefix: string;

    /**
     * Indicates if schema will be synchronized for this entity or not.
     */
    synchronize: boolean = true;

    /**
     * Table's database engine type (like "InnoDB", "MyISAM", etc).
     */
    engine?: string;

    /**
     * Database name.
     */
    database?: string;

    /**
     * Schema name. Used in Postgres and Sql Server.
     */
    schema?: string;

    /**
     * Specifies a default order by used for queries from this table when no explicit order by is specified.
     */
    orderBy?: OrderByCondition;

    /**
     * If this entity metadata's table using one of the inheritance patterns,
     * then this will contain what pattern it uses.
     */
    inheritancePattern?: "STI"/*|"CTI"*/;

    /**
     * Checks if there any non-nullable column exist in this entity.
     */
    hasNonNullableRelations: boolean = false;

    /**
     * Indicates if this entity metadata of a junction table, or not.
     * Junction table is a table created by many-to-many relationship.
     *
     * Its also possible to understand if entity is junction via tableType.
     */
    isJunction: boolean = false;

    /**
     * Checks if this table is a closure table.
     * Closure table is one of the tree-specific tables that supports closure database pattern.
     */
    isClosure: boolean = false;

    /**
     * Checks if this table is a junction table of the closure table.
     * This type is for tables that contain junction metadata of the closure tables.
     */
    isClosureJunction: boolean = false;

    /**
     * Checks if entity's table has multiple primary columns.
     */
    hasMultiplePrimaryKeys: boolean = false;

    /**
     * Indicates if this entity metadata has uuid generated columns.
     */
    hasUUIDGeneratedColumns: boolean = false;

    /**
     * If this entity metadata is a child table of some table, it should have a discriminator value.
     * Used to store a value in a discriminator column.
     */
    discriminatorValue?: string;

    /**
     * Entity's column metadatas defined by user.
     */
    ownColumns: ColumnMetadata[] = [];

    /**
     * Columns of the entity, including columns that are coming from the embeddeds of this entity.
     */
    columns: ColumnMetadata[] = [];

    /**
     * All columns except for virtual columns.
     */
    nonVirtualColumns: ColumnMetadata[] = [];

    /**
     * In the case if this entity metadata is junction table's entity metadata,
     * this will contain all referenced columns of owner entity.
     */
    ownerColumns: ColumnMetadata[] = [];

    /**
     * In the case if this entity metadata is junction table's entity metadata,
     * this will contain all referenced columns of inverse entity.
     */
    inverseColumns: ColumnMetadata[] = [];

    /**
<<<<<<< HEAD
     * Entity's relation id metadatas.
     */
    relationIds: RelationIdMetadata[] = [];

    /**
     * Entity's relation id metadatas.
     */
    relationCounts: RelationCountMetadata[] = [];

    /**
     * Entity's index metadatas.
     */
    indices: IndexMetadata[] = [];

    /**
     * Entity's unique metadatas.
     */
    uniques: UniqueMetadata[] = [];

    /**
     * Entity's foreign key metadatas.
     */
    foreignKeys: ForeignKeyMetadata[] = [];

    /**
     * Entity's embedded metadatas.
     */
    embeddeds: EmbeddedMetadata[] = [];

    /**
     * All embeddeds - embeddeds from this entity metadata and from all child embeddeds, etc.
     */
    allEmbeddeds: EmbeddedMetadata[] = [];

    /**
     * Entity listener metadatas.
     */
    listeners: EntityListenerMetadata[] = [];

    /**
     * Listener metadatas with "AFTER LOAD" type.
     */
    afterLoadListeners: EntityListenerMetadata[] = [];

    /**
     * Listener metadatas with "AFTER INSERT" type.
     */
    beforeInsertListeners: EntityListenerMetadata[] = [];

    /**
     * Listener metadatas with "AFTER INSERT" type.
     */
    afterInsertListeners: EntityListenerMetadata[] = [];

    /**
     * Listener metadatas with "AFTER UPDATE" type.
     */
    beforeUpdateListeners: EntityListenerMetadata[] = [];

    /**
     * Listener metadatas with "AFTER UPDATE" type.
     */
    afterUpdateListeners: EntityListenerMetadata[] = [];

    /**
     * Listener metadatas with "AFTER REMOVE" type.
     */
    beforeRemoveListeners: EntityListenerMetadata[] = [];

    /**
     * Listener metadatas with "AFTER REMOVE" type.
     */
    afterRemoveListeners: EntityListenerMetadata[] = [];

    /**
     * If this entity metadata's table using one of the inheritance patterns,
     * then this will contain what pattern it uses.
     */
    inheritanceType?: "single-table"|"class-table";

    /**
     * If this entity metadata is a child table of some table, it should have a discriminator value.
     * Used to store a value in a discriminator column.
     */
    discriminatorValue?: string;

    /**
     * Checks if entity's table has multiple primary columns.
     */
    hasMultiplePrimaryKeys: boolean;

    /**
     * Indicates if this entity metadata has uuid generated columns.
     */
    hasUUIDGeneratedColumns: boolean;

    /**
=======
>>>>>>> 9fa52b11
     * Gets the column with generated flag.
     */
    generatedColumns: ColumnMetadata[] = [];

    /**
     * Gets the object id column used with mongodb database.
     */
    objectIdColumn?: ColumnMetadata;

    /**
     * Gets entity column which contains a create date value.
     */
    createDateColumn?: ColumnMetadata;

    /**
     * Gets entity column which contains an update date value.
     */
    updateDateColumn?: ColumnMetadata;

    /**
     * Gets entity column which contains an entity version.
     */
    versionColumn?: ColumnMetadata;

    /**
     * Gets the discriminator column used to store entity identificator in single-table inheritance tables.
     */
    discriminatorColumn?: ColumnMetadata;

    /**
     * Special column that stores tree level in tree entities.
     */
    treeLevelColumn?: ColumnMetadata;

    /**
     * Gets the primary columns.
     */
    primaryColumns: ColumnMetadata[] = [];

    /**
     * Entity's relation metadatas.
     */
    ownRelations: RelationMetadata[] = [];

    /**
     * Relations of the entity, including relations that are coming from the embeddeds of this entity.
     */
    relations: RelationMetadata[] = [];

    /**
     * List of eager relations this metadata has.
     */
    eagerRelations: RelationMetadata[] = [];

    /**
     * List of eager relations this metadata has.
     */
    lazyRelations: RelationMetadata[] = [];

    /**
     * Gets only one-to-one relations of the entity.
     */
    oneToOneRelations: RelationMetadata[] = [];

    /**
     * Gets only owner one-to-one relations of the entity.
     */
    ownerOneToOneRelations: RelationMetadata[] = [];

    /**
     * Gets only one-to-many relations of the entity.
     */
    oneToManyRelations: RelationMetadata[] = [];

    /**
     * Gets only many-to-one relations of the entity.
     */
    manyToOneRelations: RelationMetadata[] = [];

    /**
     * Gets only many-to-many relations of the entity.
     */
    manyToManyRelations: RelationMetadata[] = [];

    /**
     * Gets only owner many-to-many relations of the entity.
     */
    ownerManyToManyRelations: RelationMetadata[] = [];

    /**
     * Gets only owner one-to-one and many-to-one relations.
     */
    relationsWithJoinColumns: RelationMetadata[] = [];

    /**
     * Tree parent relation. Used only in tree-tables.
     */
    treeParentRelation?: RelationMetadata;

    /**
     * Tree children relation. Used only in tree-tables.
     */
    treeChildrenRelation?: RelationMetadata;

    /**
     * Entity's relation id metadatas.
     */
    relationIds: RelationIdMetadata[] = [];

    /**
     * Entity's relation id metadatas.
     */
    relationCounts: RelationCountMetadata[] = [];

    /**
     * Entity's foreign key metadatas.
     */
    foreignKeys: ForeignKeyMetadata[] = [];

    /**
     * Entity's embedded metadatas.
     */
    embeddeds: EmbeddedMetadata[] = [];

    /**
     * All embeddeds - embeddeds from this entity metadata and from all child embeddeds, etc.
     */
    allEmbeddeds: EmbeddedMetadata[] = [];

    /**
     * Entity's own indices.
     */
    ownIndices: IndexMetadata[] = [];

    /**
     * Entity's index metadatas.
     */
    indices: IndexMetadata[] = [];

    /**
     * Entity's own listener metadatas.
     */
    ownListeners: EntityListenerMetadata[] = [];

    /**
     * Entity listener metadatas.
     */
    listeners: EntityListenerMetadata[] = [];

    /**
     * Listener metadatas with "AFTER LOAD" type.
     */
    afterLoadListeners: EntityListenerMetadata[] = [];

    /**
     * Listener metadatas with "AFTER INSERT" type.
     */
    beforeInsertListeners: EntityListenerMetadata[] = [];

    /**
     * Listener metadatas with "AFTER INSERT" type.
     */
    afterInsertListeners: EntityListenerMetadata[] = [];

    /**
     * Listener metadatas with "AFTER UPDATE" type.
     */
    beforeUpdateListeners: EntityListenerMetadata[] = [];

    /**
     * Listener metadatas with "AFTER UPDATE" type.
     */
    afterUpdateListeners: EntityListenerMetadata[] = [];

    /**
     * Listener metadatas with "AFTER REMOVE" type.
     */
    beforeRemoveListeners: EntityListenerMetadata[] = [];

    /**
     * Listener metadatas with "AFTER REMOVE" type.
     */
    afterRemoveListeners: EntityListenerMetadata[] = [];

    /**
     * Map of columns and relations of the entity.
     *
     * example: Post{ id: number, name: string, counterEmbed: { count: number }, category: Category }.
     * This method will create following object:
     * { id: "id", counterEmbed: { count: "counterEmbed.count" }, category: "category" }
     */
    propertiesMap: ObjectLiteral;

    // ---------------------------------------------------------------------
    // Constructor
    // ---------------------------------------------------------------------

    constructor(options: {
        connection: Connection,
        inheritanceTree?: Function[],
        inheritancePattern?: "STI"/*|"CTI"*/,
        parentClosureEntityMetadata?: EntityMetadata,
        args: TableMetadataArgs
    }) {
        this.connection = options.connection;
        this.inheritanceTree = options.inheritanceTree || [];
        this.inheritancePattern = options.inheritancePattern;
        this.parentClosureEntityMetadata = options.parentClosureEntityMetadata!;
        this.tableMetadataArgs = options.args;
        this.target = this.tableMetadataArgs.target;
        this.tableType = this.tableMetadataArgs.type;
    }

    // -------------------------------------------------------------------------
    // Public Methods
    // -------------------------------------------------------------------------

    /**
     * Creates a new entity.
     */
    create(): any {
        // if target is set to a function (e.g. class) that can be created then create it
        if (this.target instanceof Function)
            return new (<any> this.target)();

        // otherwise simply return a new empty object
        const newObject = {};
        this.lazyRelations.forEach(relation => this.connection.relationLoader.enableLazyLoad(relation, newObject));
        return newObject;
    }

    /**
     * Checks if given entity has an id.
     */
    hasId(entity: ObjectLiteral): boolean {
        if (!entity)
            return false;

        return this.primaryColumns.every(primaryColumn => {
            const value = primaryColumn.getEntityValue(entity);
            return value !== null && value !== undefined && value !== "";
        });
    }

    /**
     * Checks if given entity / object contains ALL primary keys entity must have.
     * Returns true if it contains all of them, false if at least one of them is not defined.
     */
    hasAllPrimaryKeys(entity: ObjectLiteral): boolean {
        return this.primaryColumns.every(primaryColumn => {
            const value = primaryColumn.getEntityValue(entity);
            return value !== null && value !== undefined;
        });
    }

    /**
     * Ensures that given object is an entity id map.
     * If given id is an object then it means its already id map.
     * If given id isn't an object then it means its a value of the id column
     * and it creates a new id map with this value and name of the primary column.
     */
    ensureEntityIdMap(id: any): ObjectLiteral {
        if (id instanceof Object)
            return id;

        if (this.hasMultiplePrimaryKeys)
            throw new CannotCreateEntityIdMapError(this, id);

        return this.primaryColumns[0].createValueMap(id);
    }

    /**
     * Gets primary keys of the entity and returns them in a literal object.
     * For example, for Post{ id: 1, title: "hello" } where id is primary it will return { id: 1 }
     * For multiple primary keys it returns multiple keys in object.
     * For primary keys inside embeds it returns complex object literal with keys in them.
     */
    getEntityIdMap(entity: ObjectLiteral|undefined): ObjectLiteral|undefined {
        if (!entity)
            return undefined;

        return EntityMetadata.getValueMap(entity, this.primaryColumns);
    }

    /**
     * Creates a "mixed id map".
     * If entity has multiple primary keys (ids) then it will return just regular id map, like what getEntityIdMap returns.
     * But if entity has a single primary key then it will return just value of the id column of the entity, just value.
     * This is called mixed id map.
     */
    getEntityIdMixedMap(entity: ObjectLiteral|undefined): ObjectLiteral|undefined {
        if (!entity)
            return entity;

        const idMap = this.getEntityIdMap(entity);
        if (this.hasMultiplePrimaryKeys) {
            return idMap;

        } else if (idMap) {
            return this.primaryColumns[0].getEntityValue(idMap); // todo: what about parent primary column?
        }

        return idMap;
    }

    /**
     * Compares two different entities by their ids.
     * Returns true if they match, false otherwise.
     */
    compareEntities(firstEntity: ObjectLiteral, secondEntity: ObjectLiteral): boolean {

        const firstEntityIdMap = this.getEntityIdMap(firstEntity);
        if (!firstEntityIdMap) return false;

        const secondEntityIdMap = this.getEntityIdMap(secondEntity);
        if (!secondEntityIdMap) return false;

        return EntityMetadata.compareIds(firstEntityIdMap, secondEntityIdMap);
    }

    /**
     * Finds column with a given property name.
     */
    findColumnWithPropertyName(propertyName: string): ColumnMetadata|undefined {
        return this.columns.find(column => column.propertyName === propertyName);
    }

    /**
     * Finds column with a given database name.
     */
    findColumnWithDatabaseName(databaseName: string): ColumnMetadata|undefined {
        return this.columns.find(column => column.databaseName === databaseName);
    }

    /**
     * Finds columns with a given property path.
     * Property path can match a relation, and relations can contain multiple columns.
     */
    findColumnsWithPropertyPath(propertyPath: string): ColumnMetadata[] {
        const column = this.columns.find(column => column.propertyPath === propertyPath);
        if (column)
            return [column];

        // in the case if column with property path was not found, try to find a relation with such property path
        // if we find relation and it has a single join column then its the column user was seeking
        const relation = this.relations.find(relation => relation.propertyPath === propertyPath);
        if (relation && relation.joinColumns)
            return relation.joinColumns;

        return [];
    }

    /**
     * Finds relation with the given property path.
     */
    findRelationWithPropertyPath(propertyPath: string): RelationMetadata|undefined {
        return this.relations.find(relation => relation.propertyPath === propertyPath);
    }

    /**
     * Checks if there is an embedded with a given property path.
     */
    hasEmbeddedWithPropertyPath(propertyPath: string): boolean {
        return this.allEmbeddeds.some(embedded => embedded.propertyPath === propertyPath);
    }

    /**
     * Finds embedded with a given property path.
     */
    findEmbeddedWithPropertyPath(propertyPath: string): EmbeddedMetadata|undefined {
        return this.allEmbeddeds.find(embedded => embedded.propertyPath === propertyPath);
    }

    /**
     * Iterates through entity and finds and extracts all values from relations in the entity.
     * If relation value is an array its being flattened.
     */
    extractRelationValuesFromEntity(entity: ObjectLiteral, relations: RelationMetadata[]): [RelationMetadata, any, EntityMetadata][] {
        const relationsAndValues: [RelationMetadata, any, EntityMetadata][] = [];
        relations.forEach(relation => {
            const value = relation.getEntityValue(entity);
            if (value instanceof Array) {
                value.forEach(subValue => relationsAndValues.push([relation, subValue, relation.inverseEntityMetadata]));
            } else if (value) {
                relationsAndValues.push([relation, value, relation.inverseEntityMetadata]);
            }
        });
        return relationsAndValues;
    }

    // -------------------------------------------------------------------------
    // Public Static Methods
    // -------------------------------------------------------------------------

    /**
     * Creates a property paths for a given entity.
     */
    static createPropertyPath(metadata: EntityMetadata, entity: ObjectLiteral, prefix: string = "") {
        const paths: string[] = [];
        Object.keys(entity).forEach(key => {

            // check for function is needed in the cases when createPropertyPath used on values containg a function as a value
            // example: .update().set({ name: () => `SUBSTR('', 1, 2)` })
            const parentPath = prefix ? prefix + "." + key : key;
            if (metadata.hasEmbeddedWithPropertyPath(parentPath)) {
                const subPaths = this.createPropertyPath(metadata, entity[key], parentPath);
                paths.push(...subPaths);
            } else {
                const path = prefix ? prefix + "." + key : key;
                paths.push(path);
            }
        });
        return paths;
    }

    /**
     * Finds difference between two entity id maps.
     * Returns items that exist in the first array and absent in the second array.
     */
    static difference(firstIdMaps: ObjectLiteral[], secondIdMaps: ObjectLiteral[]): ObjectLiteral[] {
        return firstIdMaps.filter(firstIdMap => {
            return !secondIdMaps.find(secondIdMap => OrmUtils.deepCompare(firstIdMap, secondIdMap));
        });
    }

    /**
     * Compares ids of the two entities.
     * Returns true if they match, false otherwise.
     */
    static compareIds(firstId: ObjectLiteral|undefined, secondId: ObjectLiteral|undefined): boolean {
        if (firstId === undefined || firstId === null || secondId === undefined || secondId === null)
            return false;

        return OrmUtils.deepCompare(firstId, secondId);
    }

    /**
     * Creates value map from the given values and columns.
     * Examples of usages are primary columns map and join columns map.
     */
    static getValueMap(entity: ObjectLiteral, columns: ColumnMetadata[]): ObjectLiteral|undefined {
        const map = columns.reduce((map, column) => {
            if (column.isObjectId)
                return Object.assign(map, column.getEntityValueMap(entity));

            return OrmUtils.mergeDeep(map, column.getEntityValueMap(entity));
        }, {} as ObjectLiteral);
        return Object.keys(map).length > 0 ? map : undefined;
    }

    // ---------------------------------------------------------------------
    // Public Builder Methods
    // ---------------------------------------------------------------------

    build() {
        const namingStrategy = this.connection.namingStrategy;
        const entityPrefix = this.connection.options.entityPrefix;
        this.engine = this.tableMetadataArgs.engine;
        this.database = this.tableMetadataArgs.database;
        this.schema = this.tableMetadataArgs.schema || (this.connection.options as PostgresConnectionOptions|SqlServerConnectionOptions).schema;
        this.givenTableName = this.tableMetadataArgs.type === "entity-child" && this.parentEntityMetadata ? this.parentEntityMetadata.givenTableName : this.tableMetadataArgs.name;
        this.synchronize = this.tableMetadataArgs.synchronize === false ? false : true;
        this.targetName = this.tableMetadataArgs.target instanceof Function ? (this.tableMetadataArgs.target as any).name : this.tableMetadataArgs.target;
        if (this.tableMetadataArgs.type === "closure-junction") {
            this.tableNameWithoutPrefix = namingStrategy.closureJunctionTableName(this.givenTableName!);
        } else if (this.tableMetadataArgs.type === "entity-child" && this.parentEntityMetadata) {
            this.tableNameWithoutPrefix = namingStrategy.tableName(this.parentEntityMetadata.targetName, this.parentEntityMetadata.givenTableName);
        } else {
            this.tableNameWithoutPrefix = namingStrategy.tableName(this.targetName, this.givenTableName);
        }
        this.tableName = entityPrefix ? namingStrategy.prefixTableName(entityPrefix, this.tableNameWithoutPrefix) : this.tableNameWithoutPrefix;
        this.target = this.target ? this.target : this.tableName;
        this.name = this.targetName ? this.targetName : this.tableName;
        this.tablePath = this.buildTablePath();
        this.schemaPath = this.buildSchemaPath();
        this.orderBy = (this.tableMetadataArgs.orderBy instanceof Function) ? this.tableMetadataArgs.orderBy(this.propertiesMap) : this.tableMetadataArgs.orderBy; // todo: is propertiesMap available here? Looks like its not

        this.isJunction = this.tableMetadataArgs.type === "closure-junction" || this.tableMetadataArgs.type === "junction";
        this.isClosureJunction = this.tableMetadataArgs.type === "closure-junction";
        this.isClosure = this.tableMetadataArgs.type === "closure";
    }

    /**
     * Registers a new column in the entity and recomputes all depend properties.
     */
    registerColumn(column: ColumnMetadata) {
        this.ownColumns.push(column);
<<<<<<< HEAD
        this.recomputeColumnDependencies( this.ownColumns);
=======
        this.columns = this.embeddeds.reduce((columns, embedded) => columns.concat(embedded.columnsFromTree), this.ownColumns);
        this.primaryColumns = this.columns.filter(column => column.isPrimary);
        this.hasMultiplePrimaryKeys = this.primaryColumns.length > 1;
        this.hasUUIDGeneratedColumns = this.columns.filter(column => column.isGenerated || column.generationStrategy === "uuid").length > 0;
        this.propertiesMap = this.createPropertiesMap();
>>>>>>> 9fa52b11
    }

    /**
     * Creates a special object - all columns and relations of the object (plus columns and relations from embeds)
     * in a special format - { propertyName: propertyName }.
     *
     * example: Post{ id: number, name: string, counterEmbed: { count: number }, category: Category }.
     * This method will create following object:
     * { id: "id", counterEmbed: { count: "counterEmbed.count" }, category: "category" }
     */
    createPropertiesMap(): { [name: string]: string|any } {
        const map: { [name: string]: string|any } = {};
        this.columns.forEach(column => OrmUtils.mergeDeep(map, column.createValueMap(column.propertyPath)));
        this.relations.forEach(relation => OrmUtils.mergeDeep(map, relation.createValueMap(relation.propertyPath)));
        return map;
    }

    /**
     * Recomputes all column dependencies
     */
    protected recomputeColumnDependencies(ownColumns: ColumnMetadata[]): void {
        this.columns = this.embeddeds.reduce((columns, embedded) => columns.concat(embedded.columnsFromTree), ownColumns);
        this.parentIdColumns = this.columns.filter(column => column.isParentId);
        this.primaryColumns = this.columns.filter(column => column.isPrimary);
        this.hasMultiplePrimaryKeys = this.primaryColumns.length > 1;
        this.propertiesMap = this.createPropertiesMap();
    }

    /**
     * Builds table path using database, schema name and table name.
     */
    protected buildTablePath(): string {
        let tablePath = this.tableName;
        if (this.schema)
            tablePath = this.schema + "." + tablePath;
        if (this.database && !(this.connection.driver instanceof PostgresDriver)) {
            if (!this.schema && this.connection.driver instanceof SqlServerDriver) {
                tablePath = this.database + ".." + tablePath;
            } else {
                tablePath = this.database + "." + tablePath;
            }
        }

        return tablePath;
    }

    /**
     * Builds table path using schema name and database name.
     */
    protected buildSchemaPath(): string|undefined {
        if (!this.schema)
            return undefined;

        return this.database && !(this.connection.driver instanceof PostgresDriver) ? this.database + "." + this.schema : this.schema;
    }

}<|MERGE_RESOLUTION|>--- conflicted
+++ resolved
@@ -14,13 +14,10 @@
 import {EntityListenerMetadata} from "./EntityListenerMetadata";
 import {PostgresDriver} from "../driver/postgres/PostgresDriver";
 import {SqlServerDriver} from "../driver/sqlserver/SqlServerDriver";
-<<<<<<< HEAD
-import {UniqueMetadata} from "./UniqueMetadata";
-=======
 import {PostgresConnectionOptions} from "../driver/postgres/PostgresConnectionOptions";
 import {SqlServerConnectionOptions} from "../driver/sqlserver/SqlServerConnectionOptions";
 import {CannotCreateEntityIdMapError} from "../error/CannotCreateEntityIdMapError";
->>>>>>> 9fa52b11
+import {UniqueMetadata} from "./UniqueMetadata";
 
 /**
  * Contains all entity metadata.
@@ -226,7 +223,111 @@
     inverseColumns: ColumnMetadata[] = [];
 
     /**
-<<<<<<< HEAD
+     * Gets the column with generated flag.
+     */
+    generatedColumns: ColumnMetadata[] = [];
+
+    /**
+     * Gets the object id column used with mongodb database.
+     */
+    objectIdColumn?: ColumnMetadata;
+
+    /**
+     * Gets entity column which contains a create date value.
+     */
+    createDateColumn?: ColumnMetadata;
+
+    /**
+     * Gets entity column which contains an update date value.
+     */
+    updateDateColumn?: ColumnMetadata;
+
+    /**
+     * Gets entity column which contains an entity version.
+     */
+    versionColumn?: ColumnMetadata;
+
+    /**
+     * Gets the discriminator column used to store entity identificator in single-table inheritance tables.
+     */
+    discriminatorColumn?: ColumnMetadata;
+
+    /**
+     * Special column that stores tree level in tree entities.
+     */
+    treeLevelColumn?: ColumnMetadata;
+
+    /**
+     * Gets the primary columns.
+     */
+    primaryColumns: ColumnMetadata[] = [];
+
+    /**
+     * Entity's relation metadatas.
+     */
+    ownRelations: RelationMetadata[] = [];
+
+    /**
+     * Relations of the entity, including relations that are coming from the embeddeds of this entity.
+     */
+    relations: RelationMetadata[] = [];
+
+    /**
+     * List of eager relations this metadata has.
+     */
+    eagerRelations: RelationMetadata[] = [];
+
+    /**
+     * List of eager relations this metadata has.
+     */
+    lazyRelations: RelationMetadata[] = [];
+
+    /**
+     * Gets only one-to-one relations of the entity.
+     */
+    oneToOneRelations: RelationMetadata[] = [];
+
+    /**
+     * Gets only owner one-to-one relations of the entity.
+     */
+    ownerOneToOneRelations: RelationMetadata[] = [];
+
+    /**
+     * Gets only one-to-many relations of the entity.
+     */
+    oneToManyRelations: RelationMetadata[] = [];
+
+    /**
+     * Gets only many-to-one relations of the entity.
+     */
+    manyToOneRelations: RelationMetadata[] = [];
+
+    /**
+     * Gets only many-to-many relations of the entity.
+     */
+    manyToManyRelations: RelationMetadata[] = [];
+
+    /**
+     * Gets only owner many-to-many relations of the entity.
+     */
+    ownerManyToManyRelations: RelationMetadata[] = [];
+
+    /**
+     * Gets only owner one-to-one and many-to-one relations.
+     */
+    relationsWithJoinColumns: RelationMetadata[] = [];
+
+    /**
+     * Tree parent relation. Used only in tree-tables.
+     */
+    treeParentRelation?: RelationMetadata;
+
+    /**
+     * Tree children relation. Used only in tree-tables.
+     */
+    treeChildrenRelation?: RelationMetadata;
+
+    /**
      * Entity's relation id metadatas.
      */
     relationIds: RelationIdMetadata[] = [];
@@ -237,6 +338,26 @@
     relationCounts: RelationCountMetadata[] = [];
 
     /**
+     * Entity's foreign key metadatas.
+     */
+    foreignKeys: ForeignKeyMetadata[] = [];
+
+    /**
+     * Entity's embedded metadatas.
+     */
+    embeddeds: EmbeddedMetadata[] = [];
+
+    /**
+     * All embeddeds - embeddeds from this entity metadata and from all child embeddeds, etc.
+     */
+    allEmbeddeds: EmbeddedMetadata[] = [];
+
+    /**
+     * Entity's own indices.
+     */
+    ownIndices: IndexMetadata[] = [];
+
+    /**
      * Entity's index metadatas.
      */
     indices: IndexMetadata[] = [];
@@ -245,225 +366,6 @@
      * Entity's unique metadatas.
      */
     uniques: UniqueMetadata[] = [];
-
-    /**
-     * Entity's foreign key metadatas.
-     */
-    foreignKeys: ForeignKeyMetadata[] = [];
-
-    /**
-     * Entity's embedded metadatas.
-     */
-    embeddeds: EmbeddedMetadata[] = [];
-
-    /**
-     * All embeddeds - embeddeds from this entity metadata and from all child embeddeds, etc.
-     */
-    allEmbeddeds: EmbeddedMetadata[] = [];
-
-    /**
-     * Entity listener metadatas.
-     */
-    listeners: EntityListenerMetadata[] = [];
-
-    /**
-     * Listener metadatas with "AFTER LOAD" type.
-     */
-    afterLoadListeners: EntityListenerMetadata[] = [];
-
-    /**
-     * Listener metadatas with "AFTER INSERT" type.
-     */
-    beforeInsertListeners: EntityListenerMetadata[] = [];
-
-    /**
-     * Listener metadatas with "AFTER INSERT" type.
-     */
-    afterInsertListeners: EntityListenerMetadata[] = [];
-
-    /**
-     * Listener metadatas with "AFTER UPDATE" type.
-     */
-    beforeUpdateListeners: EntityListenerMetadata[] = [];
-
-    /**
-     * Listener metadatas with "AFTER UPDATE" type.
-     */
-    afterUpdateListeners: EntityListenerMetadata[] = [];
-
-    /**
-     * Listener metadatas with "AFTER REMOVE" type.
-     */
-    beforeRemoveListeners: EntityListenerMetadata[] = [];
-
-    /**
-     * Listener metadatas with "AFTER REMOVE" type.
-     */
-    afterRemoveListeners: EntityListenerMetadata[] = [];
-
-    /**
-     * If this entity metadata's table using one of the inheritance patterns,
-     * then this will contain what pattern it uses.
-     */
-    inheritanceType?: "single-table"|"class-table";
-
-    /**
-     * If this entity metadata is a child table of some table, it should have a discriminator value.
-     * Used to store a value in a discriminator column.
-     */
-    discriminatorValue?: string;
-
-    /**
-     * Checks if entity's table has multiple primary columns.
-     */
-    hasMultiplePrimaryKeys: boolean;
-
-    /**
-     * Indicates if this entity metadata has uuid generated columns.
-     */
-    hasUUIDGeneratedColumns: boolean;
-
-    /**
-=======
->>>>>>> 9fa52b11
-     * Gets the column with generated flag.
-     */
-    generatedColumns: ColumnMetadata[] = [];
-
-    /**
-     * Gets the object id column used with mongodb database.
-     */
-    objectIdColumn?: ColumnMetadata;
-
-    /**
-     * Gets entity column which contains a create date value.
-     */
-    createDateColumn?: ColumnMetadata;
-
-    /**
-     * Gets entity column which contains an update date value.
-     */
-    updateDateColumn?: ColumnMetadata;
-
-    /**
-     * Gets entity column which contains an entity version.
-     */
-    versionColumn?: ColumnMetadata;
-
-    /**
-     * Gets the discriminator column used to store entity identificator in single-table inheritance tables.
-     */
-    discriminatorColumn?: ColumnMetadata;
-
-    /**
-     * Special column that stores tree level in tree entities.
-     */
-    treeLevelColumn?: ColumnMetadata;
-
-    /**
-     * Gets the primary columns.
-     */
-    primaryColumns: ColumnMetadata[] = [];
-
-    /**
-     * Entity's relation metadatas.
-     */
-    ownRelations: RelationMetadata[] = [];
-
-    /**
-     * Relations of the entity, including relations that are coming from the embeddeds of this entity.
-     */
-    relations: RelationMetadata[] = [];
-
-    /**
-     * List of eager relations this metadata has.
-     */
-    eagerRelations: RelationMetadata[] = [];
-
-    /**
-     * List of eager relations this metadata has.
-     */
-    lazyRelations: RelationMetadata[] = [];
-
-    /**
-     * Gets only one-to-one relations of the entity.
-     */
-    oneToOneRelations: RelationMetadata[] = [];
-
-    /**
-     * Gets only owner one-to-one relations of the entity.
-     */
-    ownerOneToOneRelations: RelationMetadata[] = [];
-
-    /**
-     * Gets only one-to-many relations of the entity.
-     */
-    oneToManyRelations: RelationMetadata[] = [];
-
-    /**
-     * Gets only many-to-one relations of the entity.
-     */
-    manyToOneRelations: RelationMetadata[] = [];
-
-    /**
-     * Gets only many-to-many relations of the entity.
-     */
-    manyToManyRelations: RelationMetadata[] = [];
-
-    /**
-     * Gets only owner many-to-many relations of the entity.
-     */
-    ownerManyToManyRelations: RelationMetadata[] = [];
-
-    /**
-     * Gets only owner one-to-one and many-to-one relations.
-     */
-    relationsWithJoinColumns: RelationMetadata[] = [];
-
-    /**
-     * Tree parent relation. Used only in tree-tables.
-     */
-    treeParentRelation?: RelationMetadata;
-
-    /**
-     * Tree children relation. Used only in tree-tables.
-     */
-    treeChildrenRelation?: RelationMetadata;
-
-    /**
-     * Entity's relation id metadatas.
-     */
-    relationIds: RelationIdMetadata[] = [];
-
-    /**
-     * Entity's relation id metadatas.
-     */
-    relationCounts: RelationCountMetadata[] = [];
-
-    /**
-     * Entity's foreign key metadatas.
-     */
-    foreignKeys: ForeignKeyMetadata[] = [];
-
-    /**
-     * Entity's embedded metadatas.
-     */
-    embeddeds: EmbeddedMetadata[] = [];
-
-    /**
-     * All embeddeds - embeddeds from this entity metadata and from all child embeddeds, etc.
-     */
-    allEmbeddeds: EmbeddedMetadata[] = [];
-
-    /**
-     * Entity's own indices.
-     */
-    ownIndices: IndexMetadata[] = [];
-
-    /**
-     * Entity's index metadatas.
-     */
-    indices: IndexMetadata[] = [];
 
     /**
      * Entity's own listener metadatas.
@@ -813,15 +715,11 @@
      */
     registerColumn(column: ColumnMetadata) {
         this.ownColumns.push(column);
-<<<<<<< HEAD
-        this.recomputeColumnDependencies( this.ownColumns);
-=======
         this.columns = this.embeddeds.reduce((columns, embedded) => columns.concat(embedded.columnsFromTree), this.ownColumns);
         this.primaryColumns = this.columns.filter(column => column.isPrimary);
         this.hasMultiplePrimaryKeys = this.primaryColumns.length > 1;
         this.hasUUIDGeneratedColumns = this.columns.filter(column => column.isGenerated || column.generationStrategy === "uuid").length > 0;
         this.propertiesMap = this.createPropertiesMap();
->>>>>>> 9fa52b11
     }
 
     /**
@@ -840,18 +738,7 @@
     }
 
     /**
-     * Recomputes all column dependencies
-     */
-    protected recomputeColumnDependencies(ownColumns: ColumnMetadata[]): void {
-        this.columns = this.embeddeds.reduce((columns, embedded) => columns.concat(embedded.columnsFromTree), ownColumns);
-        this.parentIdColumns = this.columns.filter(column => column.isParentId);
-        this.primaryColumns = this.columns.filter(column => column.isPrimary);
-        this.hasMultiplePrimaryKeys = this.primaryColumns.length > 1;
-        this.propertiesMap = this.createPropertiesMap();
-    }
-
-    /**
-     * Builds table path using database, schema name and table name.
+     * Builds table path using database name and schema name and table name.
      */
     protected buildTablePath(): string {
         let tablePath = this.tableName;
