--- conflicted
+++ resolved
@@ -57,16 +57,13 @@
     expression?: string|((connection: Connection) => SelectQueryBuilder<any>);
 
     /**
-<<<<<<< HEAD
+     * Indicates if view is materialized
+     */
+    materialized?: boolean;
+
+     /**
      * If set to 'true' this option disables Sqlite's default behaviour of secretly creating
      * an integer primary key column named 'rowid' on table creation. 
      */
-    withoutRowid?: boolean;    
-=======
-     * Indicates if view is materialized
-     */
-
-    materialized?: boolean;
-
->>>>>>> 7808bba4
+    withoutRowid?: boolean;   
 }