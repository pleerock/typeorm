import {ObjectLiteral} from "../common/ObjectLiteral";
import {Repository} from "./Repository";
import {
    AggregationCursor,
    BulkWriteOpResultObject,
    Code,
    Collection,
    CollectionAggregationOptions,
    CollectionBulkWriteOptions,
    CollectionInsertManyOptions,
    CollectionInsertOneOptions,
    CollectionOptions,
    CollStats,
    CommandCursor,
    Cursor,
    DeleteWriteOpResultObject,
    FindAndModifyWriteOpResultObject,
    FindOneAndReplaceOption,
    GeoHaystackSearchOptions,
    GeoNearOptions,
    InsertOneWriteOpResult,
    InsertWriteOpResult,
    MapReduceOptions,
    MongoCountPreferences,
    MongodbIndexOptions,
    ObjectID,
    OrderedBulkOperation,
    ParallelCollectionScanOptions,
    ReadPreference,
    ReplaceOneOptions,
    UnorderedBulkOperation,
    UpdateWriteOpResult
} from "../driver/mongodb/typings";
import {MongoEntityManager} from "../entity-manager/MongoEntityManager";
import {QueryRunner} from "../query-runner/QueryRunner";
import {SelectQueryBuilder} from "../query-builder/SelectQueryBuilder";
import {FindExtraOptions, FindOptions, FindOptionsWhere} from "../find-options/FindOptions";

/**
 * Repository used to manage mongodb documents of a single entity type.
 */
export type MongoRepository<Entity extends ObjectLiteral> = Repository<Entity> & {

    /**
     * Can be used to determine what object type is used.
     */
    readonly typeof: "MongoRepository"

    // -------------------------------------------------------------------------
    // Public Properties
    // -------------------------------------------------------------------------

    /**
     * Entity Manager used by this repository.
     */
    readonly manager: MongoEntityManager;

    // -------------------------------------------------------------------------
    // Overridden Methods
    // -------------------------------------------------------------------------

    /**
     * Raw SQL query execution is not supported by MongoDB.
     * Calling this method will return an error.
     */
    query(query: string, parameters?: any[]): Promise<any>

    /**
     * Using Query Builder with MongoDB is not supported yet.
     * Calling this method will return an error.
     */
    createQueryBuilder(alias: string, queryRunner?: QueryRunner): SelectQueryBuilder<Entity>

    /**
     * Finds entities that match given find options or conditions.
     */
    find(optionsOrConditions?: FindOptions<Entity>|FindOptionsWhere<Entity>): Promise<Entity[]>

    /**
     * Finds entities that match given find options or conditions.
     * Also counts all entities that match given conditions,
     * but ignores pagination settings (from and take options).
     */
    findAndCount(optionsOrConditions?: FindOptions<Entity>|FindOptionsWhere<Entity>): Promise<[ Entity[], number ]>

    /**
     * Finds entities by ids.
     * Optionally find options can be applied.
     */
    findByIds(ids: any[], optionsOrConditions?: FindOptions<Entity>|FindOptionsWhere<Entity>): Promise<Entity[]>

    /**
     * Finds first entity that matches given conditions and/or find options.
     * @param {string|number|Date|ObjectID|FindOneOptions<Entity>|Partial<Entity>} [optionsOrConditions]
     * @param {FindOneOptions<Entity>} [maybeOptions]
     */
<<<<<<< HEAD
    findOne(...args: (string|number|Date|ObjectID|FindOneOptions<Entity>|Partial<Entity>|undefined)[]): Promise<Entity|undefined> {
        return this.manager.findOne(this.metadata.target, ...args);
    }
=======
    findOne(optionsOrConditions?: string|number|Date|ObjectID|FindOptions<Entity>|FindOptionsWhere<Entity>, maybeOptions?: FindOptions<Entity>): Promise<Entity|undefined>
>>>>>>> b177e230

    /**
     * Creates a cursor for a query that can be used to iterate over results from MongoDB.
     */
    createCursor<T = any>(query?: ObjectLiteral): Cursor<T>

    /**
     * Creates a cursor for a query that can be used to iterate over results from MongoDB.
     * This returns modified version of cursor that transforms each result into Entity model.
     */
    createEntityCursor(query?: ObjectLiteral): Cursor<Entity>

    /**
     * Execute an aggregation framework pipeline against the collection.
     */
    aggregate<R = any>(pipeline: ObjectLiteral[], options?: CollectionAggregationOptions): AggregationCursor<R>

    /**
     * Execute an aggregation framework pipeline against the collection.
     * This returns modified version of cursor that transforms each result into Entity model.
     */
    aggregateEntity(pipeline: ObjectLiteral[], options?: CollectionAggregationOptions): AggregationCursor<Entity>

    /**
     * Perform a bulkWrite operation without a fluent API.
     */
    bulkWrite(operations: ObjectLiteral[], options?: CollectionBulkWriteOptions): Promise<BulkWriteOpResultObject>

    /**
     * Count number of matching documents in the db to a query.
     */
    count(query?: ObjectLiteral, options?: FindExtraOptions, mongoOptions?: MongoCountPreferences): Promise<number>

    /**
     * Creates an index on the db and collection.
     */
    createCollectionIndex(fieldOrSpec: string|any, options?: MongodbIndexOptions): Promise<string>

    /**
     * Creates multiple indexes in the collection, this method is only supported for MongoDB 2.6 or higher.
     * Earlier version of MongoDB will throw a command not supported error.
     * Index specifications are defined at http://docs.mongodb.org/manual/reference/command/createIndexes/.
     */
    createCollectionIndexes(indexSpecs: ObjectLiteral[]): Promise<void>

    /**
     * Delete multiple documents on MongoDB.
     */
    deleteMany(query: ObjectLiteral, options?: CollectionOptions): Promise<DeleteWriteOpResultObject>

    /**
     * Delete a document on MongoDB.
     */
    deleteOne(query: ObjectLiteral, options?: CollectionOptions): Promise<DeleteWriteOpResultObject>

    /**
     * The distinct command returns returns a list of distinct values for the given key across a collection.
     */
    distinct(key: string, query: ObjectLiteral, options?: { readPreference?: ReadPreference|string }): Promise<any>

    /**
     * Drops an index from this collection.
     */
    dropCollectionIndex(indexName: string, options?: CollectionOptions): Promise<any>

    /**
     * Drops all indexes from the collection.
     */
    dropCollectionIndexes(): Promise<any>

    /**
     * Find a document and delete it in one atomic operation, requires a write lock for the duration of the operation.
     */
    findOneAndDelete(query: ObjectLiteral, options?: { projection?: Object, sort?: Object, maxTimeMS?: number }): Promise<FindAndModifyWriteOpResultObject>

    /**
     * Find a document and replace it in one atomic operation, requires a write lock for the duration of the operation.
     */
    findOneAndReplace(query: ObjectLiteral, replacement: Object, options?: FindOneAndReplaceOption): Promise<FindAndModifyWriteOpResultObject>

    /**
     * Find a document and update it in one atomic operation, requires a write lock for the duration of the operation.
     */
    findOneAndUpdate(query: ObjectLiteral, update: Object, options?: FindOneAndReplaceOption): Promise<FindAndModifyWriteOpResultObject>

    /**
     * Execute a geo search using a geo haystack index on a collection.
     */
    geoHaystackSearch(x: number, y: number, options?: GeoHaystackSearchOptions): Promise<any>

    /**
     * Execute the geoNear command to search for items in the collection.
     */
    geoNear(x: number, y: number, options?: GeoNearOptions): Promise<any>

    /**
     * Run a group command across a collection.
     */
    group(keys: Object|Array<any>|Function|Code, condition: Object, initial: Object, reduce: Function|Code, finalize: Function|Code, command: boolean, options?: { readPreference?: ReadPreference | string }): Promise<any>

    /**
     * Retrieve all the indexes on the collection.
     */
    collectionIndexes(): Promise<any>

    /**
     * Retrieve all the indexes on the collection.
     */
    collectionIndexExists(indexes: string|string[]): Promise<boolean>

    /**
     * Retrieves this collections index info.
     */
    collectionIndexInformation(options?: { full: boolean }): Promise<any>

    /**
     * Initiate an In order bulk write operation, operations will be serially executed in the order they are added, creating a new operation for each switch in types.
     */
    initializeOrderedBulkOp(options?: CollectionOptions): OrderedBulkOperation

    /**
     * Initiate a Out of order batch write operation. All operations will be buffered into insert/update/remove commands executed out of order.
     */
    initializeUnorderedBulkOp(options?: CollectionOptions): UnorderedBulkOperation

    /**
     * Inserts an array of documents into MongoDB.
     */
    insertMany(docs: ObjectLiteral[], options?: CollectionInsertManyOptions): Promise<InsertWriteOpResult>

    /**
     * Inserts a single document into MongoDB.
     */
    insertOne(doc: ObjectLiteral, options?: CollectionInsertOneOptions): Promise<InsertOneWriteOpResult>

    /**
     * Returns if the collection is a capped collection.
     */
    isCapped(): Promise<any>

    /**
     * Get the list of all indexes information for the collection.
     */
    listCollectionIndexes(options?: { batchSize?: number, readPreference?: ReadPreference|string }): CommandCursor

    /**
     * Run Map Reduce across a collection. Be aware that the inline option for out will return an array of results not a collection.
     */
    mapReduce(map: Function|string, reduce: Function|string, options?: MapReduceOptions): Promise<any>

    /**
     * Return N number of parallel cursors for a collection allowing parallel reading of entire collection.
     * There are no ordering guarantees for returned results.
     */
    parallelCollectionScan(options?: ParallelCollectionScanOptions): Promise<Cursor<Entity>[]>

    /**
     * Reindex all indexes on the collection Warning: reIndex is a blocking operation (indexes are rebuilt in the foreground) and will be slow for large collections.
     */
    reIndex(): Promise<any>

    /**
     * Reindex all indexes on the collection Warning: reIndex is a blocking operation (indexes are rebuilt in the foreground) and will be slow for large collections.
     */
    rename(newName: string, options?: { dropTarget?: boolean }): Promise<Collection<any>>

    /**
     * Replace a document on MongoDB.
     */
    replaceOne(query: ObjectLiteral, doc: ObjectLiteral, options?: ReplaceOneOptions): Promise<UpdateWriteOpResult>

    /**
     * Get all the collection statistics.
     */
    stats(options?: { scale: number }): Promise<CollStats>

    /**
     * Update multiple documents on MongoDB.
     */
    updateMany(query: ObjectLiteral, update: ObjectLiteral, options?: { upsert?: boolean, w?: any, wtimeout?: number, j?: boolean }): Promise<UpdateWriteOpResult>

    /**
     * Update a single document on MongoDB.
     */
    updateOne(query: ObjectLiteral, update: ObjectLiteral, options?: ReplaceOneOptions): Promise<UpdateWriteOpResult>

};<|MERGE_RESOLUTION|>--- conflicted
+++ resolved
@@ -91,16 +91,8 @@
 
     /**
      * Finds first entity that matches given conditions and/or find options.
-     * @param {string|number|Date|ObjectID|FindOneOptions<Entity>|Partial<Entity>} [optionsOrConditions]
-     * @param {FindOneOptions<Entity>} [maybeOptions]
-     */
-<<<<<<< HEAD
-    findOne(...args: (string|number|Date|ObjectID|FindOneOptions<Entity>|Partial<Entity>|undefined)[]): Promise<Entity|undefined> {
-        return this.manager.findOne(this.metadata.target, ...args);
-    }
-=======
+     */
     findOne(optionsOrConditions?: string|number|Date|ObjectID|FindOptions<Entity>|FindOptionsWhere<Entity>, maybeOptions?: FindOptions<Entity>): Promise<Entity|undefined>
->>>>>>> b177e230
 
     /**
      * Creates a cursor for a query that can be used to iterate over results from MongoDB.
