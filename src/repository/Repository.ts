import {DeepPartial} from "../common/DeepPartial";
import {ObjectLiteral} from "../common/ObjectLiteral";
import {ObjectID} from "../driver/mongodb/typings";
import {EntityManager} from "../entity-manager/EntityManager";
import {FindOptions, FindOptionsWhere} from "../find-options/FindOptions";
import {EntityMetadata} from "../metadata/EntityMetadata";
import {DeleteResult} from "../query-builder/result/DeleteResult";
import {UpdateResult} from "../query-builder/result/UpdateResult";
import {InsertResult} from "../query-builder/result/InsertResult";
import {QueryDeepPartialEntity} from "../query-builder/QueryPartialEntity";
import {SelectQueryBuilder} from "../query-builder/SelectQueryBuilder";
import {QueryRunner} from "../query-runner/QueryRunner";
import {RemoveOptions} from "./RemoveOptions";
import {SaveOptions} from "./SaveOptions";
import * as Observable from "zen-observable";

/**
 * Repository is supposed to work with your entity objects. Find entities, insert, update, delete, etc.
 */
export type Repository<Entity extends ObjectLiteral> = {

    // -------------------------------------------------------------------------
    // Public Properties
    // -------------------------------------------------------------------------

    /**
     * Can be used to determine what object type is used.
     */
    readonly typeof: "Repository" | "MongoRepository" | "TreeRepository"

    /**
     * Entity Manager used by this repository.
     */
    readonly manager: EntityManager;

    /**
     * Query runner provider used for this repository.
     */
    readonly queryRunner?: QueryRunner;

    /**
     * Returns object that is managed by this repository.
     * If this repository manages entity from schema,
     * then it returns a name of that schema instead.
     */
    readonly target: Function | string

    /**
     * If entity's metadata is bound to some specific instance (class or function),
     * this property will contain it. It can be used to initiate new instances of that class or function.
     * When entity is defined using entity schema without target,
     * TypeORM will create a POJO, and this property will be undefined.
     */
    // readonly instance?: Function // todo: implement later

    // -------------------------------------------------------------------------
    // Public Methods
    // -------------------------------------------------------------------------

    /**
     * Entity metadata of the entity current repository manages.
     */
    getMetadata(): EntityMetadata;

    /**
     * Creates a new query builder that can be used to build a sql query.
     */
    createQueryBuilder(alias?: string, queryRunner?: QueryRunner): SelectQueryBuilder<Entity>

    /**
     * Checks if entity has an id.
     * If entity composite compose ids, it will check them all.
     */
    hasId(entity: Entity): boolean

    /**
     * Gets entity mixed id.
     */
    getId(entity: Entity): any

    /**
     * Creates a new entity instance.
     */
    create(): Entity;

    /**
     * Creates a new entities and copies all entity properties from given objects into their new entities.
     * Note that it copies only properties that present in entity schema.
     */
    create(entityLikeArray: DeepPartial<Entity>[]): Entity[];

    /**
     * Creates a new entity instance and copies all entity properties from this object into a new entity.
     * Note that it copies only properties that present in entity schema.
     */
    create(entityLike: DeepPartial<Entity>): Entity;

    /**
     * Merges multiple entities (or entity-like objects) into a given entity.
     */
    merge(mergeIntoEntity: Entity, ...entityLikes: DeepPartial<Entity>[]): Entity

    /**
     * Creates a new entity from the given plain javascript object. If entity already exist in the database, then
     * it loads it (and everything related to it), replaces all values with the new ones from the given object
     * and returns this new entity. This new entity is actually a loaded from the db entity with all properties
     * replaced from the new object.
     *
     * Note that given entity-like object must have an entity id / primary key to find entity by.
     * Returns undefined if entity with given id was not found.
     */
    preload(entityLike: DeepPartial<Entity>): Promise<Entity|undefined>

    /**
     * Saves all given entities in the database.
     * If entities do not exist in the database then inserts, otherwise updates.
     */
    save<T extends DeepPartial<Entity>>(entities: T[], options: SaveOptions & { reload: false }): Promise<T[]>;

    /**
     * Saves all given entities in the database.
     * If entities do not exist in the database then inserts, otherwise updates.
     */
    save<T extends DeepPartial<Entity>>(entities: T[], options?: SaveOptions): Promise<(T & Entity)[]>;

    /**
     * Saves a given entity in the database.
     * If entity does not exist in the database then inserts, otherwise updates.
     */
    save<T extends DeepPartial<Entity>>(entity: T, options: SaveOptions & { reload: false }): Promise<T>;

    /**
     * Saves a given entity in the database.
     * If entity does not exist in the database then inserts, otherwise updates.
     */
    save<T extends DeepPartial<Entity>>(entity: T, options?: SaveOptions): Promise<T & Entity>;

    /**
<<<<<<< HEAD
=======
     * Saves one or many given entities.
     */
    save<T extends DeepPartial<Entity>>(entityOrEntities: T|T[], options?: SaveOptions): Promise<T|T[]> {
        return this.manager.save<Entity, T>(this.metadata.target as any, entityOrEntities as any, options);
    }

    /**
>>>>>>> 4baac710
     * Removes a given entities from the database.
     */
    remove(entities: Entity[], options?: RemoveOptions): Promise<Entity[]>;

    /**
     * Removes a given entity from the database.
     */
    remove(entity: Entity, options?: RemoveOptions): Promise<Entity>;

    /**
    /**
     * Records the delete date of all given entities.
     */
    softRemove<T extends DeepPartial<Entity>>(entities: T[], options: SaveOptions & { reload: false }): Promise<T[]>;

    /**
     * Records the delete date of all given entities.
     */
    softRemove<T extends DeepPartial<Entity>>(entities: T[], options?: SaveOptions): Promise<(T & Entity)[]>;

    /**
     * Records the delete date of a given entity.
     */
    softRemove<T extends DeepPartial<Entity>>(entity: T, options: SaveOptions & { reload: false }): Promise<T>;

    /**
     * Records the delete date of a given entity.
     */
    softRemove<T extends DeepPartial<Entity>>(entity: T, options?: SaveOptions): Promise<T & Entity>;

    /**
<<<<<<< HEAD
=======
     * Records the delete date of one or many given entities.
     */
    softRemove<T extends DeepPartial<Entity>>(entityOrEntities: T|T[], options?: SaveOptions): Promise<T|T[]> {
        return this.manager.softRemove<Entity, T>(this.metadata.target as any, entityOrEntities as any, options);
    }

    /**
>>>>>>> 4baac710
     * Recovers all given entities in the database.
     */
    recover<T extends DeepPartial<Entity>>(entities: T[], options: SaveOptions & { reload: false }): Promise<T[]>;

    /**
     * Recovers all given entities in the database.
     */
    recover<T extends DeepPartial<Entity>>(entities: T[], options?: SaveOptions): Promise<(T & Entity)[]>;

    /**
     * Recovers a given entity in the database.
     */
    recover<T extends DeepPartial<Entity>>(entity: T, options: SaveOptions & { reload: false }): Promise<T>;

    /**
     * Recovers a given entity in the database.
     */
    recover<T extends DeepPartial<Entity>>(entity: T, options?: SaveOptions): Promise<T & Entity>;

    /**
<<<<<<< HEAD
=======
     * Recovers one or many given entities.
     */
    recover<T extends DeepPartial<Entity>>(entityOrEntities: T|T[], options?: SaveOptions): Promise<T|T[]> {
        return this.manager.recover<Entity, T>(this.metadata.target as any, entityOrEntities as any, options);
    }

    /**
>>>>>>> 4baac710
     * Inserts a given entity into the database.
     * Unlike save method executes a primitive operation without cascades, relations and other operations included.
     * Executes fast and efficient INSERT query.
     * Does not check if entity exist in the database, so query will fail if duplicate entity is being inserted.
     */
    insert(entity: QueryDeepPartialEntity<Entity>|(QueryDeepPartialEntity<Entity>[])): Promise<InsertResult>

    /**
     * Updates entity partially. Entity can be found by a given conditions.
     * Unlike save method executes a primitive operation without cascades, relations and other operations included.
     * Executes fast and efficient UPDATE query.
     * Does not check if entity exist in the database.
     */
    update(criteria: string|string[]|number|number[]|Date|Date[]|ObjectID|ObjectID[]|FindOptionsWhere<Entity>, partialEntity: QueryDeepPartialEntity<Entity>): Promise<UpdateResult>

    /**
     * Deletes entities by a given criteria.
     * Unlike save method executes a primitive operation without cascades, relations and other operations included.
     * Executes fast and efficient DELETE query.
     * Does not check if entity exist in the database.
     */
    delete(criteria: string|string[]|number|number[]|Date|Date[]|ObjectID|ObjectID[]|FindOptionsWhere<Entity>): Promise<DeleteResult>

    /**
     * Records the delete date of entities by a given criteria.
     * Unlike save method executes a primitive operation without cascades, relations and other operations included.
     * Executes fast and efficient SOFT-DELETE query.
     * Does not check if entity exist in the database.
     */
    softDelete(criteria: string|string[]|number|number[]|Date|Date[]|ObjectID|ObjectID[]|FindOptionsWhere<Entity>): Promise<UpdateResult>

    /**
     * Restores entities by a given criteria.
     * Unlike save method executes a primitive operation without cascades, relations and other operations included.
     * Executes fast and efficient SOFT-DELETE query.
     * Does not check if entity exist in the database.
     */
    restore(criteria: string|string[]|number|number[]|Date|Date[]|ObjectID|ObjectID[]|FindOptionsWhere<Entity>): Promise<UpdateResult>

    /**
     * Counts entities that match given options.
     */
    count(options?: FindOptions<Entity>): Promise<number>;

    /**
     * Counts entities that match given conditions.
     */
    count(conditions?: FindOptionsWhere<Entity>): Promise<number>;

    /**
     * Finds entities that match given options.
     */
    find(options?: FindOptions<Entity>): Promise<Entity[]>;

    /**
     * Finds entities that match given conditions.
     */
    find(conditions?: FindOptionsWhere<Entity>): Promise<Entity[]>;

    /**
     * Finds entities that match given find options.
     * Also counts all entities that match given conditions,
     * but ignores pagination settings (from and take options).
     */
    findAndCount(options?: FindOptions<Entity>): Promise<[ Entity[], number ]>;

    /**
     * Finds entities that match given conditions.
     * Also counts all entities that match given conditions,
     * but ignores pagination settings (from and take options).
     */
    findAndCount(conditions?: FindOptionsWhere<Entity>): Promise<[ Entity[], number ]>;

    /**
     * Finds entities by ids.
     * Optionally find options can be applied.
     */
    findByIds(ids: any[], options?: FindOptions<Entity>): Promise<Entity[]>;

    /**
     * Finds entities by ids.
     * Optionally conditions can be applied.
     */
    findByIds(ids: any[], conditions?: FindOptionsWhere<Entity>): Promise<Entity[]>;

    /**
     * Finds first entity that matches given options.
     */
    findOne(id?: string|number|Date|ObjectID, options?: FindOptions<Entity>): Promise<Entity|undefined>;

    /**
     * Finds first entity that matches given options.
     */
    findOne(options?: FindOptions<Entity>): Promise<Entity|undefined>;

    /**
     * Finds first entity that matches given conditions.
     */
    findOne(conditions?: FindOptionsWhere<Entity>, options?: FindOptions<Entity>): Promise<Entity|undefined>;

    /**
     * Finds first entity that matches given options.
     */
    findOneOrFail(id?: string|number|Date|ObjectID, options?: FindOptions<Entity>): Promise<Entity>;

    /**
     * Finds first entity that matches given options.
     */
    findOneOrFail(options?: FindOptions<Entity>): Promise<Entity>;

    /**
     * Finds first entity that matches given conditions.
     */
    findOneOrFail(conditions?: FindOptionsWhere<Entity>, options?: FindOptions<Entity>): Promise<Entity>;

    /**
     * Finds entities that match given options and returns observable.
     * Whenever new data appears that matches given query observable emits new value.
     */
    observe<Entity>(options?: FindOptions<Entity>): Observable<Entity[]>;

    /**
     * Finds entities that match given conditions and returns observable.
     * Whenever new data appears that matches given query observable emits new value.
     */
    observe<Entity>(conditions?: FindOptionsWhere<Entity>): Observable<Entity[]>;

    /**
     * Finds entities and count that match given options and returns observable.
     * Whenever new data appears that matches given query observable emits new value.
     */
    observeManyAndCount<Entity>(options?: FindOptions<Entity>): Observable<[Entity[], number]>;

    /**
     * Finds entities and count that match given conditions and returns observable.
     * Whenever new data appears that matches given query observable emits new value.
     */
    observeManyAndCount<Entity>(conditions?: FindOptionsWhere<Entity>): Observable<[Entity[], number]>;

    /**
     * Finds entity that match given options and returns observable.
     * Whenever new data appears that matches given query observable emits new value.
     */
    observeOne<Entity>(options?: FindOptions<Entity>): Observable<Entity>;

    /**
     * Finds entity that match given conditions and returns observable.
     * Whenever new data appears that matches given query observable emits new value.
     */
    observeOne<Entity>(conditions?: FindOptionsWhere<Entity>): Observable<Entity>;

    /**
     * Gets the entities count match given options and returns observable.
     * Whenever new data appears that matches given query observable emits new value.
     */
    observeCount<Entity>(options?: FindOptions<Entity>): Observable<number>;

    /**
     * Gets the entities count match given options and returns observable.
     * Whenever new data appears that matches given query observable emits new value.
     */
    observeCount<Entity>(conditions?: FindOptionsWhere<Entity>): Observable<number>;

    /**
     * Executes a raw SQL query and returns a raw database results.
     * Raw query execution is supported only by relational databases (MongoDB is not supported).
     */
    query(query: string, parameters?: any[]): Promise<any>

    /**
     * Clears all the data from the given table/collection (truncates/drops it).
     *
     * Note: this method uses TRUNCATE and may not work as you expect in transactions on some platforms.
     * @see https://stackoverflow.com/a/5972738/925151
     */
    clear(): Promise<void>

    /**
     * Increments some column by provided value of the entities matched given conditions.
     */
    increment(conditions: FindOptionsWhere<Entity>, propertyPath: string, value: number|string): Promise<UpdateResult>

    /**
     * Decrements some column by provided value of the entities matched given conditions.
     */
    decrement(conditions: FindOptionsWhere<Entity>, propertyPath: string, value: number|string): Promise<UpdateResult>

    /**
     * Extends repository with provided functions.
     */
    extend<CustomRepository>(custom: CustomRepository & ThisType<Repository<Entity> & CustomRepository>): Repository<Entity> & CustomRepository

};<|MERGE_RESOLUTION|>--- conflicted
+++ resolved
@@ -1,17 +1,17 @@
+import {EntityMetadata} from "../metadata/EntityMetadata";
+import {ObjectLiteral} from "../common/ObjectLiteral";
+import {FindOptions, FindOptionsWhere} from "../find-options/FindOptions";
 import {DeepPartial} from "../common/DeepPartial";
-import {ObjectLiteral} from "../common/ObjectLiteral";
-import {ObjectID} from "../driver/mongodb/typings";
+import {SaveOptions} from "./SaveOptions";
+import {RemoveOptions} from "./RemoveOptions";
 import {EntityManager} from "../entity-manager/EntityManager";
-import {FindOptions, FindOptionsWhere} from "../find-options/FindOptions";
-import {EntityMetadata} from "../metadata/EntityMetadata";
+import {QueryRunner} from "../query-runner/QueryRunner";
+import {SelectQueryBuilder} from "../query-builder/SelectQueryBuilder";
 import {DeleteResult} from "../query-builder/result/DeleteResult";
 import {UpdateResult} from "../query-builder/result/UpdateResult";
 import {InsertResult} from "../query-builder/result/InsertResult";
 import {QueryDeepPartialEntity} from "../query-builder/QueryPartialEntity";
-import {SelectQueryBuilder} from "../query-builder/SelectQueryBuilder";
-import {QueryRunner} from "../query-runner/QueryRunner";
-import {RemoveOptions} from "./RemoveOptions";
-import {SaveOptions} from "./SaveOptions";
+import {ObjectID} from "../driver/mongodb/typings";
 import * as Observable from "zen-observable";
 
 /**
@@ -136,16 +136,6 @@
     save<T extends DeepPartial<Entity>>(entity: T, options?: SaveOptions): Promise<T & Entity>;
 
     /**
-<<<<<<< HEAD
-=======
-     * Saves one or many given entities.
-     */
-    save<T extends DeepPartial<Entity>>(entityOrEntities: T|T[], options?: SaveOptions): Promise<T|T[]> {
-        return this.manager.save<Entity, T>(this.metadata.target as any, entityOrEntities as any, options);
-    }
-
-    /**
->>>>>>> 4baac710
      * Removes a given entities from the database.
      */
     remove(entities: Entity[], options?: RemoveOptions): Promise<Entity[]>;
@@ -177,16 +167,6 @@
     softRemove<T extends DeepPartial<Entity>>(entity: T, options?: SaveOptions): Promise<T & Entity>;
 
     /**
-<<<<<<< HEAD
-=======
-     * Records the delete date of one or many given entities.
-     */
-    softRemove<T extends DeepPartial<Entity>>(entityOrEntities: T|T[], options?: SaveOptions): Promise<T|T[]> {
-        return this.manager.softRemove<Entity, T>(this.metadata.target as any, entityOrEntities as any, options);
-    }
-
-    /**
->>>>>>> 4baac710
      * Recovers all given entities in the database.
      */
     recover<T extends DeepPartial<Entity>>(entities: T[], options: SaveOptions & { reload: false }): Promise<T[]>;
@@ -207,16 +187,6 @@
     recover<T extends DeepPartial<Entity>>(entity: T, options?: SaveOptions): Promise<T & Entity>;
 
     /**
-<<<<<<< HEAD
-=======
-     * Recovers one or many given entities.
-     */
-    recover<T extends DeepPartial<Entity>>(entityOrEntities: T|T[], options?: SaveOptions): Promise<T|T[]> {
-        return this.manager.recover<Entity, T>(this.metadata.target as any, entityOrEntities as any, options);
-    }
-
-    /**
->>>>>>> 4baac710
      * Inserts a given entity into the database.
      * Unlike save method executes a primitive operation without cascades, relations and other operations included.
      * Executes fast and efficient INSERT query.
