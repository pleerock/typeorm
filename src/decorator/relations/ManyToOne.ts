--- conflicted
+++ resolved
@@ -37,13 +37,8 @@
     return function (object: Object, propertyName: string) {
         if (!options) options = {} as RelationOptions;
 
-<<<<<<< HEAD
-        // now try to determine it its lazy relation
+        // Now try to determine if it is a lazy relation.
         let isLazy = options && options.lazy === true;
-=======
-        // Now try to determine if it is a lazy relation.
-        let isLazy = options && options.lazy === true ? true : false;
->>>>>>> fde9f077
         if (!isLazy && Reflect && (Reflect as any).getMetadata) { // automatic determination
             const reflectedType = (Reflect as any).getMetadata("design:type", object, propertyName);
             if (reflectedType && typeof reflectedType.name === "string" && reflectedType.name.toLowerCase() === "promise")
