--- conflicted
+++ resolved
@@ -148,11 +148,7 @@
 
 * `typeorm` is the typeorm package itself
 * `mysql` is the underlying database driver.
-<<<<<<< HEAD
-If you are using a diffrent database system,  you must install the appropriate package
-=======
-If you are using a different database system,  you must install the appropriate package
->>>>>>> 9b2ec889
+If you are using a different database system, you must install the appropriate package
 * `reflect-metadata` is required to make decorators to work properly
 
 Now let's create `ormconfig.json` with the database connection configuration we will use.
@@ -219,30 +215,6 @@
     });
 
     app.get("/users/:id", async function(req: Request, res: Response) {
-<<<<<<< HEAD
-        const user = await userRepository.findOne(req.params.id);
-        res.json(user);
-    });
-
-    app.post("/users", async function(req: Request, res: Response) {
-        const user = userRepository.create(req.body);
-        const created = await userRepository.save(user);
-        res.json(created);
-    });
-
-    app.put("/users/:id", async function(req: Request, res: Response) {
-        await userRepository.update(req.params.id, req.body);
-        res.json({
-          message: 'Updated.'
-        });
-    });
-
-    app.delete("/users/:id", async function(req: Request, res: Response) {
-        await userRepository.delete(req.params.id);
-        res.json({
-          message: 'Deleted.'
-        });
-=======
         const results = await userRepository.findOne(req.params.id);
         return res.send(results);
     });
@@ -263,7 +235,6 @@
     app.delete("/users/:id", async function(req: Request, res: Response) {
         const results = await userRepository.remove(req.params.id);
         return res.send(results);
->>>>>>> 9b2ec889
     });
 
     // start express server
