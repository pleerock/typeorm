--- conflicted
+++ resolved
@@ -8,11 +8,7 @@
     let connections: Connection[];
     before(async () => connections = await createTestingConnections({
         entities: [__dirname + "/entity/*{.js,.ts}"],
-<<<<<<< HEAD
-        enabledDrivers: ["mysql"],
-=======
         enabledDrivers: ["mysql"]
->>>>>>> b55a417e
     }));
     beforeEach(() => reloadTestingDatabases(connections));
     after(() => closeTestingConnections(connections));
