--- conflicted
+++ resolved
@@ -1,10 +1,8 @@
 import {Column, Entity, JoinColumn, ManyToOne} from "../../../../src/index";
 import {MainModel} from "./MainModel";
 import {ValidationModel} from "./ValidationModel";
-<<<<<<< HEAD
 import {PrimaryColumn} from "../../../../src/decorator/columns/PrimaryColumn";
-=======
->>>>>>> 4baac710
+
 
 @Entity()
 export class DataModel {
@@ -21,14 +19,14 @@
 
     @PrimaryColumn()
     mainId: number;
-    
+
     @ManyToOne(type => MainModel)
     @JoinColumn({
         name: "mainId",
         referencedColumnName: "id"
     })
     main: MainModel;
-    
+
     @Column({
         type: "boolean",
         default: false
