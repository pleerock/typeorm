--- conflicted
+++ resolved
@@ -86,13 +86,8 @@
         loadedPosts[0].text.should.be.equal("Everything about post #1");
 
     })));
-
-<<<<<<< HEAD
+  
     it("should be able to use findByIds with both objectId and strings", () => Promise.all(connections.map(async connection => {
-=======
-    // todo: cover other methods as well
-    it("should be able to save and update mongo entities", () => Promise.all(connections.map(async connection => {
->>>>>>> 5f20eb79
         const postRepository = connection.getMongoRepository(Post);
 
         // save few posts
@@ -100,7 +95,6 @@
         firstPost.title = "Post #1";
         firstPost.text = "Everything about post #1";
         await postRepository.save(firstPost);
-<<<<<<< HEAD
 
         const secondPost = new Post();
         secondPost.title = "Post #2";
@@ -112,8 +106,16 @@
         expect(await postRepository.findByIds([ { id: firstPost.id } ])).to.have.length(1);
         expect(await postRepository.findByIds([ undefined ])).to.have.length(0);
     })));
-=======
->>>>>>> 5f20eb79
+
+    // todo: cover other methods as well
+    it("should be able to save and update mongo entities", () => Promise.all(connections.map(async connection => {
+        const postRepository = connection.getMongoRepository(Post);
+
+        // save few posts
+        const firstPost = new Post();
+        firstPost.title = "Post #1";
+        firstPost.text = "Everything about post #1";
+        await postRepository.save(firstPost);
 
         const secondPost = new Post();
         secondPost.title = "Post #2";
