import "reflect-metadata";
import {closeTestingConnections, createTestingConnections, reloadTestingDatabases} from "../../utils/test-utils";
import {Connection} from "../../../src";
import {Post} from "./entity/Post";
import {expect} from "chai";
import {EntityColumnNotFound} from "../../../src/error/EntityColumnNotFound";

describe("other issues > preventing-injection", () => {

    let connections: Connection[];
    before(async () => connections = await createTestingConnections({
        entities: [__dirname + "/entity/*{.js,.ts}"],
    }));
    beforeEach(() => reloadTestingDatabases(connections));
    after(() => closeTestingConnections(connections));

    it("should not allow selection of non-exist columns via FindOptions", () => Promise.all(connections.map(async function(connection) {
        const post = new Post();
        post.title = "hello";
        await connection.manager.save(post);

        const postWithOnlyIdSelected = await connection.manager.find(Post, {
            select: ["id"]
        });
        postWithOnlyIdSelected.should.be.eql([{ id: 1 }]);

        await connection.manager.find(Post, {
            select: ["(WHERE LIMIT 1)" as any]
        }).should.be.rejected;
    })));

<<<<<<< HEAD
    it("should not allow using non-exist columns in where expression", () => Promise.all(connections.map(async function(connection) {
=======
    it("should throw error for non-exist columns in where expression via FindOptions", () => Promise.all(connections.map(async function(connection) {
>>>>>>> 4baac710
        const post = new Post();
        post.title = "hello";
        await connection.manager.save(post);

        const postWithOnlyIdSelected = await connection.manager.find(Post, {
            where: {
                title: "hello"
            }
        });
        postWithOnlyIdSelected.should.be.eql([{ id: 1, title: "hello" }]);

<<<<<<< HEAD
        await connection.manager.find(Post, {
            where: {
                id: 2,
                ["(WHERE LIMIT 1)" as any]: "hello"
            }
        }).should.be.rejected;
=======
        let error: Error | undefined;
        try {
            await connection.manager.find(Post, {
                where: {
                    id: 2,
                    ["(WHERE LIMIT 1)"]: "hello"
                }
            });
        } catch (err) {
            error = err;
        }
        expect(error).to.be.an.instanceof(EntityColumnNotFound);
>>>>>>> 4baac710
    })));

    it("should not allow selection of non-exist columns via FindOptions", () => Promise.all(connections.map(async function(connection) {
        const post = new Post();
        post.title = "hello";
        await connection.manager.save(post);

        const loadedPosts = await connection.manager.find(Post, {
            order: {
                title: "DESC"
            }
        });
        loadedPosts.should.be.eql([{ id: 1, title: "hello" }]);

        await connection.manager.find(Post, {
            order: {
                ["(WHERE LIMIT 1)" as any]: "DESC"
            }
        }).should.be.rejected;

    })));

    it("should not allow non-numeric values in skip and take via FindOptions", () => Promise.all(connections.map(async function(connection) {

        await connection.manager.find(Post, {
            take: "(WHERE XXX)" as any
        }).should.be.rejected;

        await connection.manager.find(Post, {
            skip: "(WHERE LIMIT 1)" as any,
            take: "(WHERE XXX)" as any,
        }).should.be.rejected;

    })));

    it("should not allow non-numeric values in skip and take in QueryBuilder", () => Promise.all(connections.map(async function(connection) {

        expect(() => {
            connection.manager
                .createQueryBuilder(Post, "post")
                .take("(WHERE XXX)" as any);
        }).to.throw(Error);

        expect(() => {
            connection.manager
                .createQueryBuilder(Post, "post")
                .skip("(WHERE LIMIT 1)" as any);
        }).to.throw(Error);

    })));

    it("should not allow non-allowed values in order by in QueryBuilder", () => Promise.all(connections.map(async function(connection) {

        expect(() => {
            connection.manager
                .createQueryBuilder(Post, "post")
                .orderBy("post.id", "MIX" as any);
        }).to.throw(Error);

        expect(() => {
            connection.manager
                .createQueryBuilder(Post, "post")
                .orderBy("post.id", "DESC", "SOMETHING LAST" as any);
        }).to.throw(Error);

    })));

});<|MERGE_RESOLUTION|>--- conflicted
+++ resolved
@@ -29,11 +29,7 @@
         }).should.be.rejected;
     })));
 
-<<<<<<< HEAD
-    it("should not allow using non-exist columns in where expression", () => Promise.all(connections.map(async function(connection) {
-=======
     it("should throw error for non-exist columns in where expression via FindOptions", () => Promise.all(connections.map(async function(connection) {
->>>>>>> 4baac710
         const post = new Post();
         post.title = "hello";
         await connection.manager.save(post);
@@ -45,27 +41,18 @@
         });
         postWithOnlyIdSelected.should.be.eql([{ id: 1, title: "hello" }]);
 
-<<<<<<< HEAD
-        await connection.manager.find(Post, {
-            where: {
-                id: 2,
-                ["(WHERE LIMIT 1)" as any]: "hello"
-            }
-        }).should.be.rejected;
-=======
         let error: Error | undefined;
         try {
             await connection.manager.find(Post, {
                 where: {
                     id: 2,
-                    ["(WHERE LIMIT 1)"]: "hello"
+                    ["(WHERE LIMIT 1)" as any]: "hello"
                 }
             });
         } catch (err) {
             error = err;
         }
         expect(error).to.be.an.instanceof(EntityColumnNotFound);
->>>>>>> 4baac710
     })));
 
     it("should not allow selection of non-exist columns via FindOptions", () => Promise.all(connections.map(async function(connection) {
