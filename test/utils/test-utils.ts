--- conflicted
+++ resolved
@@ -186,7 +186,6 @@
             if (connectionOptions.disabledIfNotEnabledImplicitly === true)
                 return false;
 
-<<<<<<< HEAD
         return true;
     })
     .map(connectionOptions => {
@@ -197,30 +196,6 @@
             entitySchemas: options && options.entitySchemas ? options.entitySchemas : [],
             dropSchema: options && (options.entities || options.entitySchemas) ? options.dropSchema : false,
             cache: options ? options.cache : undefined,
-=======
-            return true;
-        })
-        .map(connectionOptions => {
-            let newOptions: any = Object.assign({}, connectionOptions as ConnectionOptions, {
-                name: options && options.name ? options.name : connectionOptions.name,
-                entities: options && options.entities ? options.entities : [],
-                subscribers: options && options.subscribers ? options.subscribers : [],
-                entitySchemas: options && options.entitySchemas ? options.entitySchemas : [],
-                dropSchema: options && (options.entities || options.entitySchemas) ? options.dropSchema : false,
-                cache: options ? options.cache : undefined,
-            });
-            if (options && options.driverSpecific)
-                newOptions = Object.assign({}, options.driverSpecific, newOptions);
-            if (options && options.schemaCreate)
-                newOptions.synchronize = options.schemaCreate;
-            if (options && options.schema)
-                newOptions.schema = options.schema;
-            if (options && options.__dirname)
-                newOptions.entities = [options.__dirname + "/entity/*{.js,.ts}"];
-            if (options && options.namingStrategy)
-                newOptions.namingStrategy = options.namingStrategy;
-            return newOptions;
->>>>>>> 2fd585f9
         });
         if (options && options.schemaCreate)
             newOptions.synchronize = options.schemaCreate;
