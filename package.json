{
  "name": "typeorm",
  "private": true,
  "version": "0.2.18",
  "description": "Data-Mapper ORM for TypeScript, ES7, ES6, ES5. Supports MySQL, PostgreSQL, MariaDB, SQLite, MS SQL Server, Oracle, MongoDB databases.",
  "license": "MIT",
  "readmeFilename": "README.md",
  "author": {
    "name": "Umed Khudoiberdiev",
    "email": "pleerock.me@gmail.com"
  },
  "main": "./index.js",
  "browser": {
    "./browser/driver/postgres/PostgresDriver.js": "./browser/platform/BrowserDisabledDriversDummy.js",
    "./browser/driver/oracle/OracleDriver.ts": "./browser/platform/BrowserDisabledDriversDummy.js",
    "./browser/driver/mysql/MysqlDriver.js": "./browser/platform/BrowserDisabledDriversDummy.js",
    "./browser/driver/sqlserver/SqlServerDriver.ts": "./browser/platform/BrowserDisabledDriversDummy.js",
    "./browser/driver/mongodb/MongoDriver.js": "./browser/platform/BrowserDisabledDriversDummy.js",
    "./browser/driver/mongodb/MongoQueryRunner.js": "./browser/platform/BrowserDisabledDriversDummy.js",
    "./browser/entity-manager/MongoEntityManager.js": "./browser/platform/BrowserDisabledDriversDummy.js",
    "./browser/repository/MongoRepository.js": "./browser/platform/BrowserDisabledDriversDummy.js",
    "./index.js": "./browser/index.js"
  },
  "repository": {
    "type": "git",
    "url": "https://github.com/typeorm/typeorm.git"
  },
  "bugs": {
    "url": "https://github.com/typeorm/typeorm/issues"
  },
  "tags": [
    "orm",
    "typescript",
    "typescript-orm",
    "mysql",
    "mysql-orm",
    "postgresql",
    "postgresql-orm",
    "mariadb",
    "mariadb-orm",
    "sqlite",
    "sqlite-orm",
    "sql-server",
    "sql-server-orm",
    "oracle",
    "oracle-orm"
  ],
  "devDependencies": {
    "@types/chai": "^4.1.2",
    "@types/chai-as-promised": "7.1.0",
    "@types/debug": "4.1.2",
    "@types/mocha": "^5.2.6",
    "@types/node": "^9.6.0",
    "@types/rimraf": "^2.0.2",
    "@types/sinon": "^7.0.8",
    "@types/source-map-support": "^0.4.2",
    "@types/yargs": "^12.0.9",
    "chai": "^4.2.0",
    "chai-as-promised": "^7.1.1",
<<<<<<< HEAD
    "conventional-changelog-angular": "^5.0.3",
    "conventional-changelog-cli": "^2.0.21",
=======
    "class-transformer": "^0.2.3",
>>>>>>> 81537220
    "del": "^3.0.0",
    "gulp": "^4.0.0",
    "gulp-istanbul": "^1.1.3",
    "gulp-mocha": "^6.0.0",
    "gulp-rename": "^1.2.2",
    "gulp-replace": "^1.0.0",
    "gulp-shell": "^0.6.5",
    "gulp-sourcemaps": "^2.6.5",
    "gulp-tslint": "^8.1.4",
    "gulp-typescript": "^5.0.0",
    "gulpclass": "^0.2.0",
    "husky": "^1.3.1",
    "lint-staged": "^8.1.4",
    "mocha": "^6.1.4",
    "mongodb": "^3.1.13",
    "mssql": "^4.3.2",
    "mysql": "^2.15.0",
    "mysql2": "^1.6.5",
    "pg": "^7.8.1",
    "redis": "^2.8.0",
    "remap-istanbul": "^0.13.0",
    "rimraf": "^2.6.3",
    "sinon": "^7.2.5",
    "sinon-chai": "^3.3.0",
    "source-map-support": "^0.5.10",
    "sql.js": "^1.0.0",
    "sqlite3": "^4.0.6",
    "ts-node": "^8.0.2",
    "tslint": "^5.13.1",
    "typescript": "^3.3.3333"
  },
  "dependencies": {
    "app-root-path": "^2.0.1",
    "buffer": "^5.1.0",
    "chalk": "^2.4.2",
    "cli-highlight": "^2.0.0",
    "debug": "^4.1.1",
    "dotenv": "^6.2.0",
    "glob": "^7.1.2",
    "js-yaml": "^3.13.1",
    "mkdirp": "^0.5.1",
    "reflect-metadata": "^0.1.13",
    "tslib": "^1.9.0",
    "xml2js": "^0.4.17",
    "yargonaut": "^1.1.2",
    "yargs": "^13.2.1"
  },
  "lint-staged": {
    "*.ts": [
      "tslint --fix",
      "git add"
    ]
  },
  "scripts": {
    "test-ci": "gulp ci-tests",
    "test": "rimraf ./build && tsc && mocha --file ./build/compiled/test/utils/test-setup.js --bail --recursive --timeout 60000 ./build/compiled/test",
    "test-fast": "mocha --file ./build/compiled/test/utils/test-setup.js --bail --recursive --timeout 60000 ./build/compiled/test",
    "compile": "rimraf ./build && tsc",
    "package": "gulp package",
    "lint": "tslint -p .",
    "changelog": "conventional-changelog -p angular -i CHANGELOG.md -s -u"
  },
  "bin": {
    "typeorm": "./cli.js"
  },
  "collective": {
    "type": "opencollective",
    "url": "https://opencollective.com/typeorm",
    "logo": "https://opencollective.com/opencollective/logo.txt"
  },
  "nyc": {
    "all": true,
    "cache": false,
    "exclude": [
      "**/*.d.ts"
    ],
    "extension": [
      ".ts"
    ],
    "include": [
      "build/compiled/src/**",
      "src/**"
    ],
    "reporter": "json"
  }
}<|MERGE_RESOLUTION|>--- conflicted
+++ resolved
@@ -57,12 +57,9 @@
     "@types/yargs": "^12.0.9",
     "chai": "^4.2.0",
     "chai-as-promised": "^7.1.1",
-<<<<<<< HEAD
+    "class-transformer": "^0.2.3",
     "conventional-changelog-angular": "^5.0.3",
     "conventional-changelog-cli": "^2.0.21",
-=======
-    "class-transformer": "^0.2.3",
->>>>>>> 81537220
     "del": "^3.0.0",
     "gulp": "^4.0.0",
     "gulp-istanbul": "^1.1.3",
