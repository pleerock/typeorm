--- conflicted
+++ resolved
@@ -91,34 +91,19 @@
   "dependencies": {
     "app-root-path": "^2.0.1",
     "buffer": "^5.1.0",
-<<<<<<< HEAD
-    "chalk": "^2.3.2",
-    "cli-highlight": "^1.2.3",
-    "debug": "^3.1.0",
-    "dotenv": "^5.0.1",
-    "dotenv-expand": "^4.2.0",
-=======
     "chalk": "^2.4.2",
     "cli-highlight": "^2.0.0",
     "debug": "^4.1.1",
     "dotenv": "^6.2.0",
->>>>>>> 4f4bbe65
+    "dotenv-expand": "^4.2.0",
     "glob": "^7.1.2",
     "js-yaml": "^3.12.2",
     "mkdirp": "^0.5.1",
-<<<<<<< HEAD
-    "reflect-metadata": "^0.1.12",
-    "tslib": "^1.9.0",
-    "xml2js": "^0.4.17",
-    "yargonaut": "^1.1.2",
-    "yargs": "^12.0.5"
-=======
     "reflect-metadata": "^0.1.13",
     "tslib": "^1.9.0",
     "xml2js": "^0.4.17",
     "yargonaut": "^1.1.2",
     "yargs": "^13.2.1"
->>>>>>> 4f4bbe65
   },
   "lint-staged": {
     "*.ts": [
